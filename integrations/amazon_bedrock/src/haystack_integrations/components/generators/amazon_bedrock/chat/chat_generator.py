--- conflicted
+++ resolved
@@ -149,15 +149,6 @@
         self.stop_words = stop_words or []
         self.streaming_callback = streaming_callback
 
-<<<<<<< HEAD
-    def invoke(self, *args, **kwargs):
-=======
-        warnings.warn(
-            "The `meta` output of the AmazonBedrockChatGenerator will change in the next release to be inline with "
-            "OpenAI `meta`output keys.",
-            stacklevel=2,
-        )
-
     @component.output_types(replies=List[ChatMessage])
     def run(
         self,
@@ -165,7 +156,6 @@
         streaming_callback: Optional[Callable[[StreamingChunk], None]] = None,
         generation_kwargs: Optional[Dict[str, Any]] = None,
     ):
->>>>>>> 93d2c682
         """
         Generates a list of `ChatMessage` response to the given messages using the Amazon Bedrock LLM.
 
@@ -208,17 +198,11 @@
                     body=json.dumps(body), modelId=self.model, accept="application/json", contentType="application/json"
                 )
                 response_body = json.loads(response.get("body").read().decode("utf-8"))
-<<<<<<< HEAD
                 responses = self.model_adapter.get_responses(response_body=response_body)
-
-=======
-                replies = self.model_adapter.get_responses(response_body=response_body)
->>>>>>> 93d2c682
         except ClientError as exception:
             msg = f"Could not inference Amazon Bedrock model {self.model} due: {exception}"
             raise AmazonBedrockInferenceError(msg) from exception
 
-<<<<<<< HEAD
         # rename the meta key to be inline with OpenAI meta output keys
         for response in responses:
             if response.meta is not None and "usage" in response.meta:
@@ -226,21 +210,6 @@
                 response.meta["usage"]["completion_tokens"] = response.meta["usage"].pop("output_tokens")
 
         return responses
-
-    @component.output_types(replies=List[ChatMessage])
-    def run(self, messages: List[ChatMessage], generation_kwargs: Optional[Dict[str, Any]] = None):
-        """
-        Generates a list of `ChatMessage` responses to the given messages using the Amazon Bedrock LLM.
-
-        :param messages: The messages to generate a response to.
-        :param generation_kwargs: Additional generation keyword arguments passed to the model.
-        :returns: A dictionary with the following keys:
-            - `replies`: The generated list of `ChatMessage` objects.
-        """
-        return {"replies": self.invoke(messages=messages, **(generation_kwargs or {}))}
-=======
-        return {"replies": replies}
->>>>>>> 93d2c682
 
     @classmethod
     def get_model_adapter(cls, model: str) -> Optional[Type[BedrockModelChatAdapter]]:
