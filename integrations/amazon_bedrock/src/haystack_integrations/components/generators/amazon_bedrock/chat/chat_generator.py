import json
import logging
import re
from typing import Any, Callable, ClassVar, Dict, List, Optional, Type

import boto3
from botocore.exceptions import BotoCoreError, ClientError
from haystack import component, default_from_dict, default_to_dict
from haystack.components.generators.utils import deserialize_callback_handler
from haystack.dataclasses import ChatMessage, StreamingChunk
from haystack.utils.auth import Secret, deserialize_secrets_inplace

from haystack_integrations.components.generators.amazon_bedrock.errors import (
    AmazonBedrockConfigurationError,
    AmazonBedrockInferenceError,
    AWSConfigurationError,
)

from .adapters import AnthropicClaudeChatAdapter, BedrockModelChatAdapter, MetaLlama2ChatAdapter

logger = logging.getLogger(__name__)

AWS_CONFIGURATION_KEYS = [
    "aws_access_key_id",
    "aws_secret_access_key",
    "aws_session_token",
    "aws_region_name",
    "aws_profile_name",
]


@component
class AmazonBedrockChatGenerator:
    """
    AmazonBedrockChatGenerator enables text generation via Amazon Bedrock chat hosted models. For example, to use
    the Anthropic Claude model, simply initialize the AmazonBedrockChatGenerator with the 'anthropic.claude-v2'
    model name.

    ```python
    from haystack_integrations.components.generators.amazon_bedrock import AmazonBedrockChatGenerator
    from haystack.dataclasses import ChatMessage
    from haystack.components.generators.utils import print_streaming_chunk

    messages = [ChatMessage.from_system("\\nYou are a helpful, respectful and honest assistant"),
                ChatMessage.from_user("What's Natural Language Processing?")]


    client = AmazonBedrockChatGenerator(model="anthropic.claude-v2", streaming_callback=print_streaming_chunk)
    client.run(messages, generation_kwargs={"max_tokens_to_sample": 512})

    ```

    If you prefer non-streaming mode, simply remove the `streaming_callback` parameter, capture the return value of the
    component's run method and the AmazonBedrockChatGenerator will return the response in a non-streaming mode.
    """

    SUPPORTED_MODEL_PATTERNS: ClassVar[Dict[str, Type[BedrockModelChatAdapter]]] = {
        r"anthropic.claude.*": AnthropicClaudeChatAdapter,
        r"meta.llama2.*": MetaLlama2ChatAdapter,
    }

    def __init__(
        self,
        model: str,
<<<<<<< HEAD
        aws_access_key_id: Optional[Secret] = Secret.from_env_var(["AWS_ACCESS_KEY_ID"], strict=False),# noqa: B008
        aws_secret_access_key: Optional[Secret] = Secret.from_env_var(  # noqa: B008
                ["AWS_SECRET_ACCESS_KEY"], strict=False
        ),
        aws_session_token: Optional[Secret] = Secret.from_env_var(["AWS_SESSION_TOKEN"], strict=False), # noqa: B008
=======
        aws_access_key_id: Optional[Secret] = Secret.from_env_var(["AWS_ACCESS_KEY_ID"], strict=False),  # noqa: B008
        aws_secret_access_key: Optional[Secret] = Secret.from_env_var(  # noqa: B008
            ["AWS_SECRET_ACCESS_KEY"], strict=False
        ),
        aws_session_token: Optional[Secret] = Secret.from_env_var(["AWS_SESSION_TOKEN"], strict=False),  # noqa: B008
>>>>>>> d28ffa1b
        aws_region_name: Optional[Secret] = Secret.from_env_var(["AWS_DEFAULT_REGION"], strict=False),  # noqa: B008
        aws_profile_name: Optional[Secret] = Secret.from_env_var(["AWS_PROFILE"], strict=False),  # noqa: B008
        generation_kwargs: Optional[Dict[str, Any]] = None,
        stop_words: Optional[List[str]] = None,
        streaming_callback: Optional[Callable[[StreamingChunk], None]] = None,
    ):
        """
        Initializes the AmazonBedrockChatGenerator with the provided parameters. The parameters are passed to the
        Amazon Bedrock client.

        Note that the AWS credentials are not required if the AWS environment is configured correctly. These are loaded
        automatically from the environment or the AWS configuration file and do not need to be provided explicitly via
        the constructor. If the AWS environment is not configured users need to provide the AWS credentials via the
        constructor. Aside from model, three required parameters are `aws_access_key_id`, `aws_secret_access_key`,
         and `aws_region_name`.

        :param model: The model to use for generation. The model must be available in Amazon Bedrock. The model has to
        be specified in the format outlined in the Amazon Bedrock [documentation](https://docs.aws.amazon.com/bedrock/latest/userguide/model-ids-arns.html).

        :param aws_access_key_id: AWS access key ID.
        :param aws_secret_access_key: AWS secret access key.
        :param aws_session_token: AWS session token.
        :param aws_region_name: AWS region name.
        :param aws_profile_name: AWS profile name.
        :param generation_kwargs: Additional generation keyword arguments passed to the model. The defined keyword

        parameters are specific to a specific model and can be found in the model's documentation. For example, the
        Anthropic Claude generation parameters can be found [here](https://docs.anthropic.com/claude/reference/complete_post).
        :param stop_words: A list of stop words that stop model generation when encountered. They can be provided via
        this parameter or via models generation_kwargs under a model's specific key for stop words. For example, the
        Anthropic Claude stop words are provided via the `stop_sequences` key.
        :param streaming_callback: A callback function that is called when a new chunk is received from the stream.
        By default, the model is not set up for streaming. To enable streaming simply set this parameter to a callback
        function that will handle the streaming chunks. The callback function will receive a StreamingChunk object and
        switch the streaming mode on.
        """
        if not model:
            msg = "'model' cannot be None or empty string"
            raise ValueError(msg)
        self.model = model
        self.aws_access_key_id = aws_access_key_id
        self.aws_secret_access_key = aws_secret_access_key
        self.aws_session_token = aws_session_token
        self.aws_region_name = aws_region_name
        self.aws_profile_name = aws_profile_name

        # get the model adapter for the given model
        model_adapter_cls = self.get_model_adapter(model=model)
        if not model_adapter_cls:
            msg = f"AmazonBedrockGenerator doesn't support the model {model}."
            raise AmazonBedrockConfigurationError(msg)
        self.model_adapter = model_adapter_cls(generation_kwargs or {})

        # create the AWS session and client
        def resolve_secret(secret: Optional[Secret]) -> Optional[str]:
            return secret.resolve_value() if secret else None

        try:
            session = self.get_aws_session(
<<<<<<< HEAD
                    aws_access_key_id=resolve_secret(aws_access_key_id),
                    aws_secret_access_key=resolve_secret(aws_secret_access_key),
                    aws_session_token=resolve_secret(aws_session_token),
                    aws_region_name=resolve_secret(aws_region_name),
                    aws_profile_name=resolve_secret(aws_profile_name),
                )
=======
                aws_access_key_id=resolve_secret(aws_access_key_id),
                aws_secret_access_key=resolve_secret(aws_secret_access_key),
                aws_session_token=resolve_secret(aws_session_token),
                aws_region_name=resolve_secret(aws_region_name),
                aws_profile_name=resolve_secret(aws_profile_name),
            )
>>>>>>> d28ffa1b
            self.client = session.client("bedrock-runtime")
        except Exception as exception:
            msg = (
                "Could not connect to Amazon Bedrock. Make sure the AWS environment is configured correctly. "
                "See https://boto3.amazonaws.com/v1/documentation/api/latest/guide/quickstart.html#configuration"
            )
            raise AmazonBedrockConfigurationError(msg) from exception

        self.stop_words = stop_words or []
        self.streaming_callback = streaming_callback

    def invoke(self, *args, **kwargs):
        kwargs = kwargs.copy()
        messages: List[ChatMessage] = kwargs.pop("messages", [])
        # check if the prompt is a list of ChatMessage objects
        if not (
            isinstance(messages, list)
            and len(messages) > 0
            and all(isinstance(message, ChatMessage) for message in messages)
        ):
            msg = f"The model {self.model} requires a list of ChatMessage objects as a prompt."
            raise ValueError(msg)

        body = self.model_adapter.prepare_body(messages=messages, stop_words=self.stop_words, **kwargs)
        try:
            if self.streaming_callback:
                response = self.client.invoke_model_with_response_stream(
                    body=json.dumps(body), modelId=self.model, accept="application/json", contentType="application/json"
                )
                response_stream = response["body"]
                responses = self.model_adapter.get_stream_responses(
                    stream=response_stream, stream_handler=self.streaming_callback
                )
            else:
                response = self.client.invoke_model(
                    body=json.dumps(body), modelId=self.model, accept="application/json", contentType="application/json"
                )
                response_body = json.loads(response.get("body").read().decode("utf-8"))
                responses = self.model_adapter.get_responses(response_body=response_body)
        except ClientError as exception:
            msg = f"Could not inference Amazon Bedrock model {self.model} due: {exception}"
            raise AmazonBedrockInferenceError(msg) from exception

        return responses

    @component.output_types(replies=List[str], metadata=List[Dict[str, Any]])
    def run(self, messages: List[ChatMessage], generation_kwargs: Optional[Dict[str, Any]] = None):
        return {"replies": self.invoke(messages=messages, **(generation_kwargs or {}))}

    @classmethod
    def get_model_adapter(cls, model: str) -> Optional[Type[BedrockModelChatAdapter]]:
        for pattern, adapter in cls.SUPPORTED_MODEL_PATTERNS.items():
            if re.fullmatch(pattern, model):
                return adapter
        return None

    @classmethod
    def aws_configured(cls, **kwargs) -> bool:
        """
        Checks whether AWS configuration is provided.
        :param kwargs: The kwargs passed down to the generator.
        :return: True if AWS configuration is provided, False otherwise.
        """
        aws_config_provided = any(key in kwargs for key in AWS_CONFIGURATION_KEYS)
        return aws_config_provided

    @classmethod
    def get_aws_session(
        cls,
        aws_access_key_id: Optional[str] = None,
        aws_secret_access_key: Optional[str] = None,
        aws_session_token: Optional[str] = None,
        aws_region_name: Optional[str] = None,
        aws_profile_name: Optional[str] = None,
        **kwargs,
    ):
        """
        Creates an AWS Session with the given parameters.
        Checks if the provided AWS credentials are valid and can be used to connect to AWS.

        :param aws_access_key_id: AWS access key ID.
        :param aws_secret_access_key: AWS secret access key.
        :param aws_session_token: AWS session token.
        :param aws_region_name: AWS region name.
        :param aws_profile_name: AWS profile name.
        :param kwargs: The kwargs passed down to the service client. Supported kwargs depend on the model chosen.
            See https://docs.aws.amazon.com/bedrock/latest/userguide/model-parameters.html.
        :raises AWSConfigurationError: If the provided AWS credentials are invalid.
        :return: The created AWS session.
        """
        try:
            return boto3.Session(
                aws_access_key_id=aws_access_key_id,
                aws_secret_access_key=aws_secret_access_key,
                aws_session_token=aws_session_token,
                region_name=aws_region_name,
                profile_name=aws_profile_name,
            )
        except BotoCoreError as e:
            provided_aws_config = {k: v for k, v in kwargs.items() if k in AWS_CONFIGURATION_KEYS}
            msg = f"Failed to initialize the session with provided AWS credentials {provided_aws_config}"
            raise AWSConfigurationError(msg) from e

    def to_dict(self) -> Dict[str, Any]:
        """
        Serialize this component to a dictionary.
        :return: The serialized component as a dictionary.
        """
        return default_to_dict(
            self,
            aws_access_key_id=self.aws_access_key_id.to_dict() if self.aws_access_key_id else None,
            aws_secret_access_key=self.aws_secret_access_key.to_dict() if self.aws_secret_access_key else None,
            aws_session_token=self.aws_session_token.to_dict() if self.aws_session_token else None,
            aws_region_name=self.aws_region_name.to_dict() if self.aws_region_name else None,
            aws_profile_name=self.aws_profile_name.to_dict() if self.aws_profile_name else None,
            model=self.model,
            stop_words=self.stop_words,
            generation_kwargs=self.model_adapter.generation_kwargs,
            streaming_callback=self.streaming_callback,
        )

    @classmethod
    def from_dict(cls, data: Dict[str, Any]) -> "AmazonBedrockChatGenerator":
        """
        Deserialize this component from a dictionary.
        :param data: The dictionary representation of this component.
        :return: The deserialized component instance.
        """
        init_params = data.get("init_parameters", {})
        serialized_callback_handler = init_params.get("streaming_callback")
        if serialized_callback_handler:
            data["init_parameters"]["streaming_callback"] = deserialize_callback_handler(serialized_callback_handler)
        deserialize_secrets_inplace(
            data["init_parameters"],
            ["aws_access_key_id", "aws_secret_access_key", "aws_session_token", "aws_region_name", "aws_profile_name"],
        )
        return default_from_dict(cls, data)<|MERGE_RESOLUTION|>--- conflicted
+++ resolved
@@ -62,19 +62,11 @@
     def __init__(
         self,
         model: str,
-<<<<<<< HEAD
         aws_access_key_id: Optional[Secret] = Secret.from_env_var(["AWS_ACCESS_KEY_ID"], strict=False),# noqa: B008
         aws_secret_access_key: Optional[Secret] = Secret.from_env_var(  # noqa: B008
                 ["AWS_SECRET_ACCESS_KEY"], strict=False
         ),
         aws_session_token: Optional[Secret] = Secret.from_env_var(["AWS_SESSION_TOKEN"], strict=False), # noqa: B008
-=======
-        aws_access_key_id: Optional[Secret] = Secret.from_env_var(["AWS_ACCESS_KEY_ID"], strict=False),  # noqa: B008
-        aws_secret_access_key: Optional[Secret] = Secret.from_env_var(  # noqa: B008
-            ["AWS_SECRET_ACCESS_KEY"], strict=False
-        ),
-        aws_session_token: Optional[Secret] = Secret.from_env_var(["AWS_SESSION_TOKEN"], strict=False),  # noqa: B008
->>>>>>> d28ffa1b
         aws_region_name: Optional[Secret] = Secret.from_env_var(["AWS_DEFAULT_REGION"], strict=False),  # noqa: B008
         aws_profile_name: Optional[Secret] = Secret.from_env_var(["AWS_PROFILE"], strict=False),  # noqa: B008
         generation_kwargs: Optional[Dict[str, Any]] = None,
@@ -134,21 +126,12 @@
 
         try:
             session = self.get_aws_session(
-<<<<<<< HEAD
                     aws_access_key_id=resolve_secret(aws_access_key_id),
                     aws_secret_access_key=resolve_secret(aws_secret_access_key),
                     aws_session_token=resolve_secret(aws_session_token),
                     aws_region_name=resolve_secret(aws_region_name),
                     aws_profile_name=resolve_secret(aws_profile_name),
                 )
-=======
-                aws_access_key_id=resolve_secret(aws_access_key_id),
-                aws_secret_access_key=resolve_secret(aws_secret_access_key),
-                aws_session_token=resolve_secret(aws_session_token),
-                aws_region_name=resolve_secret(aws_region_name),
-                aws_profile_name=resolve_secret(aws_profile_name),
-            )
->>>>>>> d28ffa1b
             self.client = session.client("bedrock-runtime")
         except Exception as exception:
             msg = (
