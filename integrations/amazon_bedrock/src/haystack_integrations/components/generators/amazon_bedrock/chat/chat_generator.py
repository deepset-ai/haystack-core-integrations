--- conflicted
+++ resolved
@@ -6,7 +6,6 @@
 from botocore.exceptions import ClientError
 from haystack import component, default_from_dict, default_to_dict, logging
 from haystack.dataclasses import ChatMessage, StreamingCallbackT, select_streaming_callback
-<<<<<<< HEAD
 from haystack.tools import (
     Tool,
     Toolset,
@@ -14,9 +13,6 @@
     deserialize_tools_or_toolset_inplace,
     serialize_tools_or_toolset,
 )
-=======
-from haystack.tools import Tool, _check_duplicate_tool_names, deserialize_tools_or_toolset_inplace
->>>>>>> d5698ab3
 from haystack.utils.auth import Secret, deserialize_secrets_inplace
 from haystack.utils.callable_serialization import deserialize_callable, serialize_callable
 
@@ -145,13 +141,8 @@
         stop_words: Optional[List[str]] = None,
         streaming_callback: Optional[StreamingCallbackT] = None,
         boto3_config: Optional[Dict[str, Any]] = None,
-<<<<<<< HEAD
         tools: Optional[Union[List[Tool], Toolset]] = None,
-    ):
-=======
-        tools: Optional[List[Tool]] = None,
     ) -> None:
->>>>>>> d5698ab3
         """
         Initializes the `AmazonBedrockChatGenerator` with the provided parameters. The parameters are passed to the
         Amazon Bedrock client.
@@ -325,17 +316,6 @@
         requires_async: bool = False,
     ) -> Tuple[Dict[str, Any], Optional[StreamingCallbackT]]:
         """
-<<<<<<< HEAD
-        Prepares the request parameters for both sync and async run methods.
-
-        :param messages: List of ChatMessage objects representing the conversation history.
-        :param streaming_callback: Optional callback function for handling streaming responses.
-        :param generation_kwargs: Optional dictionary of generation parameters.
-        :param tools: Optional list of Tool objects or a Toolset that the model can use.
-        :param requires_async: Boolean indicating whether the request is for async execution.
-            This affects how the streaming callback is selected.
-        :return: Tuple of (request parameters dict, callback function)
-=======
         Prepares and formats parameters required to call the Amazon Bedrock Converse API.
 
         This includes merging default and runtime generation parameters, formatting messages and tools, and
@@ -348,12 +328,11 @@
             - `stopSequences`: List of stop sequences to stop generation.
             - `temperature`: Sampling temperature.
             - `topP`: Nucleus sampling parameter.
-        :param tools: Optional list of Tools that the model may call during execution.
+        :param tools: Optional list of Tool objects or a Toolset that the model can use.
         :param requires_async: Boolean flag to indicate if an async-compatible streaming callback function is needed.
 
         :returns:
             A tuple of (API-ready parameter dictionary, streaming callback function).
->>>>>>> d5698ab3
         """
         generation_kwargs = generation_kwargs or {}
 
@@ -412,11 +391,7 @@
         messages: List[ChatMessage],
         streaming_callback: Optional[StreamingCallbackT] = None,
         generation_kwargs: Optional[Dict[str, Any]] = None,
-<<<<<<< HEAD
         tools: Optional[Union[List[Tool], Toolset]] = None,
-    ):
-=======
-        tools: Optional[List[Tool]] = None,
     ) -> Dict[str, List[ChatMessage]]:
         """
         Executes a synchronous inference call to the Amazon Bedrock model using the Converse API.
@@ -437,7 +412,6 @@
         :raises AmazonBedrockInferenceError:
             If the Bedrock inference API call fails.
         """
->>>>>>> d5698ab3
         params, callback = self._prepare_request_params(
             messages=messages,
             streaming_callback=streaming_callback,
@@ -469,25 +443,13 @@
         messages: List[ChatMessage],
         streaming_callback: Optional[StreamingCallbackT] = None,
         generation_kwargs: Optional[Dict[str, Any]] = None,
-<<<<<<< HEAD
         tools: Optional[Union[List[Tool], Toolset]] = None,
-    ):
-=======
-        tools: Optional[List[Tool]] = None,
     ) -> Dict[str, List[ChatMessage]]:
->>>>>>> d5698ab3
         """
         Executes an asynchronous inference call to the Amazon Bedrock model using the Converse API.
 
         Designed for use cases where non-blocking or concurrent execution is desired.
 
-<<<<<<< HEAD
-        :param messages: List of ChatMessage objects representing the conversation history.
-        :param streaming_callback: Optional callback function for handling streaming responses.
-        :param generation_kwargs: Optional dictionary of generation parameters.
-        :param tools: Optional list of Tool objects or a Toolset that the model can use.
-        :return: Dictionary containing the model's replies as a list of ChatMessage objects.
-=======
         :param messages: A list of `ChatMessage` objects forming the chat history.
         :param streaming_callback: Optional async-compatible callback for handling streaming outputs.
         :param generation_kwargs: Optional dictionary of generation parameters. Some common parameters are:
@@ -495,13 +457,12 @@
             - `stopSequences`: List of stop sequences to stop generation.
             - `temperature`: Sampling temperature.
             - `topP`: Nucleus sampling parameter.
-        :param tools: Optional list of Tools that the model may call during execution.
+        :param tools: Optional list of Tool objects or a Toolset that the model can use.
 
         :returns:
             A dictionary containing the model-generated replies under the `"replies"` key.
         :raises AmazonBedrockInferenceError:
             If the Bedrock inference API call fails.
->>>>>>> d5698ab3
         """
         params, callback = self._prepare_request_params(
             messages=messages,
