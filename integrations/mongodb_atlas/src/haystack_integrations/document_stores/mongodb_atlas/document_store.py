--- conflicted
+++ resolved
@@ -158,10 +158,7 @@
         :param policy: The duplicate policy to use when writing documents.
         :raises DuplicateDocumentError: If a document with the same ID already exists in the document store
              and the policy is set to DuplicatePolicy.FAIL (or not specified).
-<<<<<<< HEAD
-=======
         :raises ValueError: If the documents are not of type Document.
->>>>>>> 5321d3a7
         :returns: The number of documents written to the document store.
         """
 
