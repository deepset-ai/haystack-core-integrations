# SPDX-FileCopyrightText: 2023-present deepset GmbH <info@deepset.ai>
#
# SPDX-License-Identifier: Apache-2.0
from typing import Any, Dict, List, Optional

from haystack import component, default_from_dict, default_to_dict
from haystack.dataclasses import Document
from haystack_integrations.document_stores.mongodb_atlas import MongoDBAtlasDocumentStore


@component
class MongoDBAtlasEmbeddingRetriever:
    """
    Retrieves documents from the MongoDBAtlasDocumentStore by embedding similarity.

    The similarity is dependent on the vector_search_index used in the MongoDBAtlasDocumentStore and the chosen metric
    during the creation of the index (i.e. cosine, dot product, or euclidean). See MongoDBAtlasDocumentStore for more
    information.

    Usage example:
    ```python
    import numpy as np
    from haystack_integrations.document_stores.mongodb_atlas import MongoDBAtlasDocumentStore
    from haystack_integrations.components.retrievers.mongodb_atlas import MongoDBAtlasEmbeddingRetriever

    store = MongoDBAtlasDocumentStore(database_name="haystack_integration_test",
                                      collection_name="test_embeddings_collection",
                                      vector_search_index="cosine_index")
    retriever = MongoDBAtlasEmbeddingRetriever(document_store=store)

    results = retriever.run(query_embedding=np.random.random(768).tolist())
    print(results["documents"])
    ```

    The example above retrieves the 10 most similar documents to a random query embedding from the
    MongoDBAtlasDocumentStore. Note that dimensions of the query_embedding must match the dimensions of the embeddings
    stored in the MongoDBAtlasDocumentStore.
    """

    def __init__(
        self,
        *,
        document_store: MongoDBAtlasDocumentStore,
        filters: Optional[Dict[str, Any]] = None,
        top_k: int = 10,
    ):
        """
        Create the MongoDBAtlasDocumentStore component.

        :param document_store: An instance of MongoDBAtlasDocumentStore.
        :param filters: Filters applied to the retrieved Documents.
        :param top_k: Maximum number of Documents to return.

        :raises ValueError: If `document_store` is not an instance of `MongoDBAtlasDocumentStore`.
        """
        if not isinstance(document_store, MongoDBAtlasDocumentStore):
            msg = "document_store must be an instance of MongoDBAtlasDocumentStore"
            raise ValueError(msg)

        self.document_store = document_store
        self.filters = filters or {}
        self.top_k = top_k

    def to_dict(self) -> Dict[str, Any]:
        """
        Serializes the component to a dictionary.

        :returns:
            Dictionary with serialized data.
        """
        return default_to_dict(
            self,
            filters=self.filters,
            top_k=self.top_k,
            document_store=self.document_store.to_dict(),
        )

    @classmethod
    def from_dict(cls, data: Dict[str, Any]) -> "MongoDBAtlasEmbeddingRetriever":
        """
        Deserializes the component from a dictionary.

        :param data:
            Dictionary to deserialize from.
        :returns:
              Deserialized component.
        """
        data["init_parameters"]["document_store"] = MongoDBAtlasDocumentStore.from_dict(
            data["init_parameters"]["document_store"]
        )
        return default_from_dict(cls, data)

    @component.output_types(documents=List[Document])
    def run(
        self,
        query_embedding: List[float],
        filters: Optional[Dict[str, Any]] = None,
        top_k: Optional[int] = None,
    ) -> Dict[str, List[Document]]:
        """
        Retrieve documents from the MongoDBAtlasDocumentStore, based on the provided embedding similarity.

        :param query_embedding: Embedding of the query.
        :param filters: Filters applied to the retrieved Documents. Overrides the value specified at initialization.
        :param top_k: Maximum number of Documents to return. Overrides the value specified at initialization.
<<<<<<< HEAD
        :returns: List of Documents similar to `query_embedding`.
=======
        :returns: A dictionary with the following keys:
            - `documents`: List of Documents most similar to the given `query_embedding`
>>>>>>> 5321d3a7
        """
        filters = filters or self.filters
        top_k = top_k or self.top_k

        docs = self.document_store._embedding_retrieval(
            query_embedding=query_embedding,
            filters=filters,
            top_k=top_k,
        )
        return {"documents": docs}<|MERGE_RESOLUTION|>--- conflicted
+++ resolved
@@ -103,12 +103,8 @@
         :param query_embedding: Embedding of the query.
         :param filters: Filters applied to the retrieved Documents. Overrides the value specified at initialization.
         :param top_k: Maximum number of Documents to return. Overrides the value specified at initialization.
-<<<<<<< HEAD
-        :returns: List of Documents similar to `query_embedding`.
-=======
         :returns: A dictionary with the following keys:
             - `documents`: List of Documents most similar to the given `query_embedding`
->>>>>>> 5321d3a7
         """
         filters = filters or self.filters
         top_k = top_k or self.top_k
