# SPDX-FileCopyrightText: 2023-present deepset GmbH <info@deepset.ai>
#
# SPDX-License-Identifier: Apache-2.0
import logging
from typing import Any, Dict, List, Optional

from haystack import component, default_from_dict, default_to_dict
from haystack.dataclasses import Document
from haystack.document_stores.types import FilterPolicy
from haystack.document_stores.types.filter_policy import apply_filter_policy
from haystack_integrations.document_stores.opensearch import OpenSearchDocumentStore

logger = logging.getLogger(__name__)


@component
class OpenSearchBM25Retriever:
    def __init__(
        self,
        *,
        document_store: OpenSearchDocumentStore,
        filters: Optional[Dict[str, Any]] = None,
        fuzziness: str = "AUTO",
        top_k: int = 10,
        scale_score: bool = False,
        all_terms_must_match: bool = False,
<<<<<<< HEAD
        filter_policy: Optional[FilterPolicy] = FilterPolicy.REPLACE,
=======
        custom_query: Optional[Dict[str, Any]] = None,
        raise_on_failure: bool = True,
>>>>>>> 87bb97df
    ):
        """
        Create the OpenSearchBM25Retriever component.

        :param document_store: An instance of OpenSearchDocumentStore.
        :param filters: Filters applied to the retrieved Documents. Defaults to None.
        :param fuzziness: Fuzziness parameter for full-text queries. Defaults to "AUTO".
        :param top_k: Maximum number of Documents to return, defaults to 10
        :param scale_score: Whether to scale the score of retrieved documents between 0 and 1.
            This is useful when comparing documents across different indexes. Defaults to False.
        :param all_terms_must_match: If True, all terms in the query string must be present in the retrieved documents.
            This is useful when searching for short text where even one term can make a difference. Defaults to False.
<<<<<<< HEAD
        :param filter_policy: Policy to determine how filters are applied.
=======
        :param custom_query: The query containing a mandatory `$query` and an optional `$filters` placeholder

            **An example custom_query:**

            ```python
            {
                "query": {
                    "bool": {
                        "should": [{"multi_match": {
                            "query": "$query",                 // mandatory query placeholder
                            "type": "most_fields",
                            "fields": ["content", "title"]}}],
                        "filter": "$filters"                  // optional filter placeholder
                    }
                }
            }
            ```

        **For this custom_query, a sample `run()` could be:**

        ```python
        retriever.run(query="Why did the revenue increase?",
                        filters={"years": ["2019"], "quarters": ["Q1", "Q2"]})
        ```
        :param raise_on_failure:
            Whether to raise an exception if the API call fails. Otherwise log a warning and return an empty list.

>>>>>>> 87bb97df
        :raises ValueError: If `document_store` is not an instance of OpenSearchDocumentStore.

        """
        if not isinstance(document_store, OpenSearchDocumentStore):
            msg = "document_store must be an instance of OpenSearchDocumentStore"
            raise ValueError(msg)

        self._document_store = document_store
        self._filters = filters or {}
        self._fuzziness = fuzziness
        self._top_k = top_k
        self._scale_score = scale_score
        self._all_terms_must_match = all_terms_must_match
<<<<<<< HEAD
        self._filter_policy = filter_policy
=======
        self._custom_query = custom_query
        self._raise_on_failure = raise_on_failure
>>>>>>> 87bb97df

    def to_dict(self) -> Dict[str, Any]:
        """
        Serializes the component to a dictionary.

        :returns:
            Dictionary with serialized data.
        """
        return default_to_dict(
            self,
            filters=self._filters,
            fuzziness=self._fuzziness,
            top_k=self._top_k,
            scale_score=self._scale_score,
            document_store=self._document_store.to_dict(),
<<<<<<< HEAD
            filter_policy=self._filter_policy.value if self._filter_policy else None,
=======
            custom_query=self._custom_query,
            raise_on_failure=self._raise_on_failure,
>>>>>>> 87bb97df
        )

    @classmethod
    def from_dict(cls, data: Dict[str, Any]) -> "OpenSearchBM25Retriever":
        """
        Deserializes the component from a dictionary.

        :param data:
            Dictionary to deserialize from.

        :returns:
            Deserialized component.
        """
        data["init_parameters"]["document_store"] = OpenSearchDocumentStore.from_dict(
            data["init_parameters"]["document_store"]
        )
        if "filter_policy" in data["init_parameters"]:
            data["init_parameters"]["filter_policy"] = FilterPolicy.from_str(data["init_parameters"]["filter_policy"])
        return default_from_dict(cls, data)

    @component.output_types(documents=List[Document])
    def run(
        self,
        query: str,
        filters: Optional[Dict[str, Any]] = None,
        all_terms_must_match: Optional[bool] = None,
        top_k: Optional[int] = None,
        fuzziness: Optional[str] = None,
        scale_score: Optional[bool] = None,
        custom_query: Optional[Dict[str, Any]] = None,
    ):
        """
        Retrieve documents using BM25 retrieval.

        :param query: The query string
        :param filters: Filters applied to the retrieved Documents. The way runtime filters are applied depends on
                        the `filter_policy` chosen at document store initialization. See init method docstring for more
                        details.
        :param all_terms_must_match: If True, all terms in the query string must be present in the retrieved documents.
        :param top_k: Maximum number of Documents to return.
        :param fuzziness: Fuzziness parameter for full-text queries.
        :param scale_score: Whether to scale the score of retrieved documents between 0 and 1.
            This is useful when comparing documents across different indexes.
        :param custom_query: The query containing a mandatory `$query` and an optional `$filters` placeholder

            **An example custom_query:**

            ```python
            {
                "query": {
                    "bool": {
                        "should": [{"multi_match": {
                            "query": "$query",                 // mandatory query placeholder
                            "type": "most_fields",
                            "fields": ["content", "title"]}}],
                        "filter": "$filters"                  // optional filter placeholder
                    }
                }
            }
            ```

        **For this custom_query, a sample `run()` could be:**

        ```python
        retriever.run(query="Why did the revenue increase?",
                        filters={"years": ["2019"], "quarters": ["Q1", "Q2"]})
        ```

        :returns:
            A dictionary containing the retrieved documents with the following structure:
            - documents: List of retrieved Documents.

        """
        filters = apply_filter_policy(self._filter_policy, self._filters, filters)

        if filters is None:
            filters = self._filters
        if all_terms_must_match is None:
            all_terms_must_match = self._all_terms_must_match
        if top_k is None:
            top_k = self._top_k
        if fuzziness is None:
            fuzziness = self._fuzziness
        if scale_score is None:
            scale_score = self._scale_score
        if custom_query is None:
            custom_query = self._custom_query

        docs: List[Document] = []

        try:
            docs = self._document_store._bm25_retrieval(
                query=query,
                filters=filters,
                fuzziness=fuzziness,
                top_k=top_k,
                scale_score=scale_score,
                all_terms_must_match=all_terms_must_match,
                custom_query=custom_query,
            )
        except Exception as e:
            if self._raise_on_failure:
                raise e
            else:
                logger.warning(
                    "An error during BM25 retrieval occurred and will be ignored by returning empty results: %s",
                    str(e),
                    exc_info=True,
                )

        return {"documents": docs}<|MERGE_RESOLUTION|>--- conflicted
+++ resolved
@@ -24,12 +24,9 @@
         top_k: int = 10,
         scale_score: bool = False,
         all_terms_must_match: bool = False,
-<<<<<<< HEAD
         filter_policy: Optional[FilterPolicy] = FilterPolicy.REPLACE,
-=======
         custom_query: Optional[Dict[str, Any]] = None,
         raise_on_failure: bool = True,
->>>>>>> 87bb97df
     ):
         """
         Create the OpenSearchBM25Retriever component.
@@ -42,9 +39,7 @@
             This is useful when comparing documents across different indexes. Defaults to False.
         :param all_terms_must_match: If True, all terms in the query string must be present in the retrieved documents.
             This is useful when searching for short text where even one term can make a difference. Defaults to False.
-<<<<<<< HEAD
         :param filter_policy: Policy to determine how filters are applied.
-=======
         :param custom_query: The query containing a mandatory `$query` and an optional `$filters` placeholder
 
             **An example custom_query:**
@@ -72,7 +67,6 @@
         :param raise_on_failure:
             Whether to raise an exception if the API call fails. Otherwise log a warning and return an empty list.
 
->>>>>>> 87bb97df
         :raises ValueError: If `document_store` is not an instance of OpenSearchDocumentStore.
 
         """
@@ -86,12 +80,9 @@
         self._top_k = top_k
         self._scale_score = scale_score
         self._all_terms_must_match = all_terms_must_match
-<<<<<<< HEAD
         self._filter_policy = filter_policy
-=======
         self._custom_query = custom_query
         self._raise_on_failure = raise_on_failure
->>>>>>> 87bb97df
 
     def to_dict(self) -> Dict[str, Any]:
         """
@@ -107,12 +98,9 @@
             top_k=self._top_k,
             scale_score=self._scale_score,
             document_store=self._document_store.to_dict(),
-<<<<<<< HEAD
             filter_policy=self._filter_policy.value if self._filter_policy else None,
-=======
             custom_query=self._custom_query,
             raise_on_failure=self._raise_on_failure,
->>>>>>> 87bb97df
         )
 
     @classmethod
