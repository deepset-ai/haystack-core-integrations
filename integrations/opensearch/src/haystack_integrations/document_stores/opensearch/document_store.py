--- conflicted
+++ resolved
@@ -70,50 +70,34 @@
         self._hosts = hosts
         self._index = index
         self._max_chunk_bytes = max_chunk_bytes
+        self._embedding_dim = embedding_dim
+        self._method = method
+        self._mappings = mappings or self._default_mappings
+        self._settings = settings
         self._kwargs = kwargs
 
-<<<<<<< HEAD
-        # Check client connection, this will raise if not connected
-        self._client.info()
-
-        if self._client.indices.exists(index=index):
-            logger.debug(
-                "The index '%s' already exists. The `embedding_dim`, `method`, `mappings`, and "
-                "`settings` values will be ignored.",
-                index,
-            )
-        # Create the index if it doesn't exist
-        else:
-            # configure mapping for the embedding field
-            self._embedding_dim = embedding_dim
-            self._method = method
-
-            default_mappings: Dict[str, Any] = {
-                "properties": {
-                    "embedding": {"type": "knn_vector", "index": True, "dimension": self._embedding_dim},
-                    "content": {"type": "text"},
-                },
-                "dynamic_templates": [
-                    {
-                        "strings": {
-                            "match_mapping_type": "string",
-                            "mapping": {
-                                "type": "keyword",
-                            },
-                        }
+    @property
+    def _default_mappings(self):
+        default_mappings: Dict[str, Any] = {
+            "properties": {
+                "embedding": {"type": "knn_vector", "index": True, "dimension": self._embedding_dim},
+                "content": {"type": "text"},
+            },
+            "dynamic_templates": [
+                {
+                    "strings": {
+                        "match_mapping_type": "string",
+                        "mapping": {
+                            "type": "keyword",
+                        },
                     }
-                ],
-            }
-            if self._method:
-                default_mappings["properties"]["embedding"]["method"] = self._method
-
-            self._mappings = mappings or default_mappings
-            self._settings = settings
-
-            body = {"mappings": self._mappings, "settings": self._settings}
-
-            self._client.indices.create(index=index, body=body)
-=======
+                }
+            ],
+        }
+        if self._method:
+            default_mappings["properties"]["embedding"]["method"] = self._method
+        return default_mappings
+
     @property
     def client(self) -> OpenSearch:
         if not self._client:
@@ -121,38 +105,18 @@
             # Check client connection, this will raise if not connected
             self._client.info()  # type:ignore
 
+        if self._client.indices.exists(index=self._index):
+            logger.debug(
+                "The index '%s' already exists. The `embedding_dim`, `method`, `mappings`, and "
+                "`settings` values will be ignored.",
+                self._index,
+            )
+        else:
             # Create the index if it doesn't exist
-            if not self._client.indices.exists(index=self._index):  # type:ignore
-                # configure fallback mapping for the embedding field
-                method = self._kwargs.get("method", None)
-                embedding_dim = self._kwargs.get("embedding_dim", 768)
-                default_mappings: Dict[str, Any] = {
-                    "properties": {
-                        "embedding": {"type": "knn_vector", "index": True, "dimension": embedding_dim},
-                        "content": {"type": "text"},
-                    },
-                    "dynamic_templates": [
-                        {
-                            "strings": {
-                                "match_mapping_type": "string",
-                                "mapping": {
-                                    "type": "keyword",
-                                },
-                            }
-                        }
-                    ],
-                }
-                if method:
-                    default_mappings["properties"]["embedding"]["method"] = method
-
-                body = {
-                    "mappings": self._kwargs.get("mappings", default_mappings),
-                    "settings": self._kwargs.get("settings", {"index.knn": True}),
-                }
-                self._client.indices.create(index=self._index, body=body)  # type:ignore
-
+            body = {"mappings": self._mappings, "settings": self._settings}
+
+            self._client.indices.create(index=self._index, body=body)
         return self._client
->>>>>>> 51d0be00
 
     def to_dict(self) -> Dict[str, Any]:
         # This is not the best solution to serialise this class but is the fastest to implement.
