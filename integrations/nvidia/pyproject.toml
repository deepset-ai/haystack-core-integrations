[build-system]
requires = ["hatchling", "hatch-vcs"]
build-backend = "hatchling.build"

[project]
name = "nvidia-haystack"
dynamic = ["version"]
description = ''
readme = "README.md"
requires-python = ">=3.9"
license = "Apache-2.0"
keywords = []
authors = [{ name = "deepset GmbH", email = "info@deepset.ai" }]
classifiers = [
  "License :: OSI Approved :: Apache Software License",
  "Development Status :: 4 - Beta",
  "Programming Language :: Python",
  "Programming Language :: Python :: 3.9",
  "Programming Language :: Python :: 3.10",
  "Programming Language :: Python :: 3.11",
  "Programming Language :: Python :: 3.12",
  "Programming Language :: Python :: 3.13",
  "Programming Language :: Python :: Implementation :: CPython",
  "Programming Language :: Python :: Implementation :: PyPy",
]
dependencies = ["haystack-ai>=2.13.0", "requests>=2.25.0", "tqdm>=4.21.0"]

[project.urls]
Documentation = "https://github.com/deepset-ai/haystack-core-integrations/tree/main/integrations/nvidia#readme"
Issues = "https://github.com/deepset-ai/haystack-core-integrations/issues"
Source = "https://github.com/deepset-ai/haystack-core-integrations/tree/main/integrations/nvidia"

[tool.hatch.build.targets.wheel]
packages = ["src/haystack_integrations"]

[tool.hatch.version]
source = "vcs"
tag-pattern = 'integrations\/nvidia-v(?P<version>.*)'

[tool.hatch.version.raw-options]
root = "../.."
git_describe_command = 'git describe --tags --match="integrations/nvidia-v[0-9]*"'

[tool.hatch.envs.default]
installer = "uv"
<<<<<<< HEAD
dependencies = ["haystack-pydoc-tools", "ruff"]

=======
dependencies = [
  "coverage[toml]>=6.5",
  "pytest",
  "pytest-asyncio",
  "pytz",
  "pytest-rerunfailures",
  "haystack-pydoc-tools",
  "requests_mock",
]
>>>>>>> 7c5e03ff
[tool.hatch.envs.default.scripts]
docs = ["pydoc-markdown pydoc/config.yml"]
fmt = "ruff check --fix {args} && ruff format {args}"
fmt-check = "ruff check {args} && ruff format --check {args}"

[tool.hatch.envs.test]
dependencies = [
    "pytest",
    "pytest-asyncio",
    "pytest-cov",
    "pytest-rerunfailures",
    "mypy",
    "pip",
    "requests_mock"
]

[tool.hatch.envs.test.scripts]
unit = 'pytest -m "not integration" {args:tests}'
integration = 'pytest -m "integration" {args:tests}'
all = 'pytest {args:tests}'
cov-retry = 'all --cov=haystack_integrations --reruns 3 --reruns-delay 30 -x'

types = "mypy --install-types --non-interactive --explicit-package-bases {args:src/ tests}"

# TODO: remove lint environment once this integration is properly typed
# test environment should be used instead
# https://github.com/deepset-ai/haystack-core-integrations/issues/1771
[tool.hatch.envs.lint]
installer = "uv"
detached = true
dependencies = ["pip", "black>=23.1.0", "mypy>=1.0.0", "ruff>=0.0.243"]

[tool.hatch.envs.lint.scripts]
typing = "mypy --install-types --non-interactive --explicit-package-bases {args:src/ tests}"

[tool.black]
target-version = ["py38"]
line-length = 120
skip-string-normalization = true

[tool.ruff]
target-version = "py38"
line-length = 120

[tool.ruff.lint]
select = [
  "A",
  "ARG",
  "B",
  "C",
  "DTZ",
  "E",
  "EM",
  "F",
  "I",
  "ICN",
  "ISC",
  "N",
  "PLC",
  "PLE",
  "PLR",
  "PLW",
  "Q",
  "RUF",
  "S",
  "T",
  "TID",
  "UP",
  "W",
  "YTT",
]
ignore = [
  # Allow non-abstract empty methods in abstract base classes
  "B027",
  # Ignore checks for possible passwords
  "S105",
  "S106",
  "S107",
  # Ignore complexity
  "C901",
  "PLR0911",
  "PLR0912",
  "PLR0913",
  "PLR0915",
  # Misc
  "B008",
  "S101",
]
unfixable = [
  # Don't touch unused imports
  "F401",
]

[tool.ruff.lint.isort]
known-first-party = ["haystack_integrations"]

[tool.ruff.lint.flake8-tidy-imports]
ban-relative-imports = "parents"

[tool.ruff.lint.per-file-ignores]
# Tests can use magic values, assertions, and relative imports
"tests/**/*" = ["PLR2004", "S101", "TID252"]

[tool.coverage.run]
source = ["haystack_integrations"]
branch = true
parallel = false


[tool.coverage.report]
omit = ["*/tests/*", "*/__init__.py"]
show_missing = true
exclude_lines = ["no cov", "if __name__ == .__main__.:", "if TYPE_CHECKING:"]


[[tool.mypy.overrides]]
module = [
  "nvidia.*",
  "haystack.*",
  "haystack_integrations.*",
  "pytest.*",
  "numpy.*",
  "requests_mock.*",
  "openai.*",
  "pydantic.*",
]
ignore_missing_imports = true

[tool.pytest.ini_options]
addopts = "--strict-markers"
markers = [
  "integration: integration tests",
  "unit: unit tests",
  "embedders: embedders tests",
  "generators: generators tests",
  "chat_generators: chat_generators tests",
]
log_cli = true<|MERGE_RESOLUTION|>--- conflicted
+++ resolved
@@ -43,20 +43,8 @@
 
 [tool.hatch.envs.default]
 installer = "uv"
-<<<<<<< HEAD
 dependencies = ["haystack-pydoc-tools", "ruff"]
 
-=======
-dependencies = [
-  "coverage[toml]>=6.5",
-  "pytest",
-  "pytest-asyncio",
-  "pytz",
-  "pytest-rerunfailures",
-  "haystack-pydoc-tools",
-  "requests_mock",
-]
->>>>>>> 7c5e03ff
 [tool.hatch.envs.default.scripts]
 docs = ["pydoc-markdown pydoc/config.yml"]
 fmt = "ruff check --fix {args} && ruff format {args}"
