# SPDX-FileCopyrightText: 2024-present deepset GmbH <info@deepset.ai>
#
# SPDX-License-Identifier: Apache-2.0
import warnings
from typing import Any, Dict, List, Optional

from haystack import component, default_from_dict, default_to_dict
from haystack.utils.auth import Secret, deserialize_secrets_inplace
from haystack_integrations.utils.nvidia import NimBackend, is_hosted, url_validation

_DEFAULT_API_URL = "https://integrate.api.nvidia.com/v1"


@component
class NvidiaGenerator:
    """
    Generates text using generative models hosted with
    [NVIDIA NIM](https://ai.nvidia.com) on on the [NVIDIA API Catalog](https://build.nvidia.com/explore/discover).

    ### Usage example

    ```python
    from haystack_integrations.components.generators.nvidia import NvidiaGenerator

    generator = NvidiaGenerator(
        model="meta/llama3-70b-instruct",
        model_arguments={
            "temperature": 0.2,
            "top_p": 0.7,
            "max_tokens": 1024,
        },
    )
    generator.warm_up()

    result = generator.run(prompt="What is the answer?")
    print(result["replies"])
    print(result["meta"])
    print(result["usage"])
    ```

    You need an NVIDIA API key for this component to work.
    """

    def __init__(
        self,
        model: Optional[str] = None,
        api_url: str = _DEFAULT_API_URL,
        api_key: Optional[Secret] = Secret.from_env_var("NVIDIA_API_KEY"),
        model_arguments: Optional[Dict[str, Any]] = None,
    ):
        """
        Create a NvidiaGenerator component.

        :param model:
            Name of the model to use for text generation.
<<<<<<< HEAD
            See the [NVIDIA NIMs](https://ai.nvidia.com)
            for more information on the supported models.
            `Note`: If no specific model along with locally hosted API URL is provided,
            the system defaults to the available model found using /models API.
=======
            Check supported models at [NVIDIA NIM](https://ai.nvidia.com).
>>>>>>> 7f5b12e9
        :param api_key:
            API key for the NVIDIA NIM. Set it as the `NVIDIA_API_KEY` environment
            variable or pass it here.
        :param api_url:
            Custom API URL for the NVIDIA NIM.
        :param model_arguments:
            Additional arguments to pass to the model provider. These arguments are
            specific to a model.
            Search your model in the [NVIDIA NIM](https://ai.nvidia.com)
            to find the arguments it accepts.
        """
        self._model = model
        self._api_url = url_validation(api_url, _DEFAULT_API_URL, ["v1/chat/completions"])
        self._api_key = api_key
        self._model_arguments = model_arguments or {}

        self._backend: Optional[Any] = None

        self.is_hosted = is_hosted(api_url)

    def default_model(self):
        """Set default model in local NIM mode."""
        valid_models = [
            model.id for model in self._backend.models() if not model.base_model or model.base_model == model.id
        ]
        name = next(iter(valid_models), None)
        if name:
            warnings.warn(
                f"Default model is set as: {name}. \n"
                "Set model using model parameter. \n"
                "To get available models use available_models property.",
                UserWarning,
                stacklevel=2,
            )
            self._model = self._backend.model_name = name
        else:
            error_message = "No locally hosted model was found."
            raise ValueError(error_message)

    def warm_up(self):
        """
        Initializes the component.
        """
        if self._backend is not None:
            return

        if self._api_url == _DEFAULT_API_URL and self._api_key is None:
            msg = "API key is required for hosted NVIDIA NIMs."
            raise ValueError(msg)
        self._backend = NimBackend(
            self._model,
            api_url=self._api_url,
            api_key=self._api_key,
            model_kwargs=self._model_arguments,
        )

        if not self.is_hosted and not self._model:
            self.default_model()

    def to_dict(self) -> Dict[str, Any]:
        """
        Serializes the component to a dictionary.

        :returns:
            Dictionary with serialized data.
        """
        return default_to_dict(
            self,
            model=self._model,
            api_url=self._api_url,
            api_key=self._api_key.to_dict() if self._api_key else None,
            model_arguments=self._model_arguments,
        )

    @classmethod
    def from_dict(cls, data: Dict[str, Any]) -> "NvidiaGenerator":
        """
        Deserializes the component from a dictionary.

        :param data:
            Dictionary to deserialize from.
        :returns:
           Deserialized component.
        """
        init_params = data.get("init_parameters", {})
        deserialize_secrets_inplace(init_params, ["api_key"])
        return default_from_dict(cls, data)

    @component.output_types(replies=List[str], meta=List[Dict[str, Any]])
    def run(self, prompt: str):
        """
        Queries the model with the provided prompt.

        :param prompt:
            Text to be sent to the generative model.
        :returns:
            A dictionary with the following keys:
            - `replies` - Replies generated by the model.
            - `meta` - Metadata for each reply.
        """
        if self._backend is None:
            msg = "The generation model has not been loaded. Call warm_up() before running."
            raise RuntimeError(msg)

        assert self._backend is not None
        replies, meta = self._backend.generate(prompt=prompt)

        return {"replies": replies, "meta": meta}<|MERGE_RESOLUTION|>--- conflicted
+++ resolved
@@ -53,14 +53,11 @@
 
         :param model:
             Name of the model to use for text generation.
-<<<<<<< HEAD
             See the [NVIDIA NIMs](https://ai.nvidia.com)
             for more information on the supported models.
             `Note`: If no specific model along with locally hosted API URL is provided,
             the system defaults to the available model found using /models API.
-=======
             Check supported models at [NVIDIA NIM](https://ai.nvidia.com).
->>>>>>> 7f5b12e9
         :param api_key:
             API key for the NVIDIA NIM. Set it as the `NVIDIA_API_KEY` environment
             variable or pass it here.
