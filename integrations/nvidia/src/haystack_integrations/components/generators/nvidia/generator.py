--- conflicted
+++ resolved
@@ -122,12 +122,9 @@
             api_url=self._api_url,
             api_key=self._api_key,
             model_kwargs=self._model_arguments,
-<<<<<<< HEAD
+            timeout=self.timeout,
             client=self.__class__.__name__,
             model_type="chat",
-=======
-            timeout=self.timeout,
->>>>>>> f31053ac
         )
 
         if not self.is_hosted and not self._model:
