--- conflicted
+++ resolved
@@ -10,12 +10,8 @@
 from haystack.utils import Secret, deserialize_secrets_inplace
 from tqdm import tqdm
 
-<<<<<<< HEAD
+from haystack_integrations.components.embedders.nvidia.truncate import EmbeddingTruncateMode
 from haystack_integrations.utils.nvidia import Model, NimBackend, is_hosted, url_validation, validate_hosted_model
-=======
-from haystack_integrations.components.embedders.nvidia.truncate import EmbeddingTruncateMode
-from haystack_integrations.utils.nvidia import NimBackend, is_hosted, url_validation
->>>>>>> f31053ac
 
 logger = logging.getLogger(__name__)
 
@@ -147,12 +143,9 @@
             api_url=self.api_url,
             api_key=self.api_key,
             model_kwargs=model_kwargs,
-<<<<<<< HEAD
             client=self.__class__.__name__,
             model_type="embedding",
-=======
             timeout=self.timeout,
->>>>>>> f31053ac
         )
 
         self._initialized = True
@@ -190,6 +183,13 @@
         """
         return self.backend.models() if self.backend else []
 
+    @property
+    def available_models(self) -> List[Model]:
+        """
+        Get a list of available models that work with ChatNVIDIA.
+        """
+        return self.backend.models() if self.backend else []
+
     @classmethod
     def from_dict(cls, data: Dict[str, Any]) -> "NvidiaDocumentEmbedder":
         """
