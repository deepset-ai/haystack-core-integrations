<<<<<<< HEAD
=======
# SPDX-FileCopyrightText: 2024-present deepset GmbH <info@deepset.ai>
#
# SPDX-License-Identifier: Apache-2.0

import os
>>>>>>> f31053ac
from typing import Any, Dict, List, Literal, Optional, Tuple

import requests
from haystack import logging
from haystack.utils import Secret

from .statics import Model
<<<<<<< HEAD

REQUEST_TIMEOUT = 60
=======

logger = logging.getLogger(__name__)

REQUEST_TIMEOUT = 60.0
>>>>>>> f31053ac


class NimBackend:
    def __init__(
        self,
        model: str,
        api_url: str,
        api_key: Optional[Secret] = Secret.from_env_var("NVIDIA_API_KEY"),
        model_kwargs: Optional[Dict[str, Any]] = None,
        client: Optional[Literal["NvidiaGenerator", "NvidiaTextEmbedder", "NvidiaDocumentEmbedder"]] = None,
        model_type: Optional[Literal["chat", "embedding"]] = None,
<<<<<<< HEAD
=======
        timeout: Optional[float] = None,
>>>>>>> f31053ac
    ):
        headers = {
            "Content-Type": "application/json",
            "accept": "application/json",
        }

        if api_key:
            headers["authorization"] = f"Bearer {api_key.resolve_value()}"

        self.session = requests.Session()
        self.session.headers.update(headers)

        self.model = model
        self.api_url = api_url
        self.model_kwargs = model_kwargs or {}
        self.client = client
        self.model_type = model_type
<<<<<<< HEAD
=======
        if timeout is None:
            timeout = float(os.environ.get("NVIDIA_TIMEOUT", REQUEST_TIMEOUT))
        self.timeout = timeout
>>>>>>> f31053ac

    def embed(self, texts: List[str]) -> Tuple[List[List[float]], Dict[str, Any]]:
        url = f"{self.api_url}/embeddings"

        try:
            res = self.session.post(
                url,
                json={
                    "model": self.model,
                    "input": texts,
                    **self.model_kwargs,
                },
                timeout=self.timeout,
            )
            res.raise_for_status()
        except requests.HTTPError as e:
            logger.error("Error when calling NIM embedding endpoint: Error - {error}", error=e.response.text)
            msg = f"Failed to query embedding endpoint: Error - {e.response.text}"
            raise ValueError(msg) from e

        data = res.json()
        # Sort the embeddings by index, we don't know whether they're out of order or not
        embeddings = [e["embedding"] for e in sorted(data["data"], key=lambda e: e["index"])]

        return embeddings, {"usage": data["usage"]}

    def generate(self, prompt: str) -> Tuple[List[str], List[Dict[str, Any]]]:
        # We're using the chat completion endpoint as the NIM API doesn't support
        # the /completions endpoint. So both the non-chat and chat generator will use this.
        # This is the same for local containers and the cloud API.
        url = f"{self.api_url}/chat/completions"

        try:
            res = self.session.post(
                url,
                json={
                    "model": self.model,
                    "messages": [
                        {
                            "role": "user",
                            "content": prompt,
                        },
                    ],
                    **self.model_kwargs,
                },
                timeout=self.timeout,
            )
            res.raise_for_status()
        except requests.HTTPError as e:
            logger.error("Error when calling NIM chat completion endpoint: Error - {error}", error=e.response.text)
            msg = f"Failed to query chat completion endpoint: Error - {e.response.text}"
            raise ValueError(msg) from e

        completions = res.json()
        choices = completions["choices"]
        # Sort the choices by index, we don't know whether they're out of order or not
        choices.sort(key=lambda c: c["index"])
        replies = []
        meta = []
        for choice in choices:
            message = choice["message"]
            replies.append(message["content"])
            choice_meta = {
                "role": message["role"],
                "usage": {
                    "prompt_tokens": completions["usage"]["prompt_tokens"],
                    "total_tokens": completions["usage"]["total_tokens"],
                },
            }
            # These fields could be null, the others will always be present
            if "finish_reason" in choice:
                choice_meta["finish_reason"] = choice["finish_reason"]
            if "completion_tokens" in completions["usage"]:
                choice_meta["usage"]["completion_tokens"] = completions["usage"]["completion_tokens"]

            meta.append(choice_meta)

        return replies, meta

    def models(self) -> List[Model]:
        url = f"{self.api_url}/models"

        res = self.session.get(
            url,
            timeout=self.timeout,
        )
        res.raise_for_status()

        data = res.json()["data"]
        models = [
            Model(id=element["id"], client=self.client, model_type=self.model_type, base_model=element.get("root"))
            for element in data
            if "id" in element
        ]
        if not models:
            logger.error("No hosted model were found at URL '{u}'.", u=url)
            msg = f"No hosted model were found at URL '{url}'."
            raise ValueError(msg)
        return models

    def rank(
        self,
        query_text: str,
        document_texts: List[str],
        endpoint: Optional[str] = None,
    ) -> List[Dict[str, Any]]:
        url = endpoint or f"{self.api_url}/ranking"

        try:
            res = self.session.post(
                url,
                json={
                    "model": self.model,
                    "query": {"text": query_text},
                    "passages": [{"text": text} for text in document_texts],
                    **self.model_kwargs,
                },
                timeout=self.timeout,
            )
            res.raise_for_status()
        except requests.HTTPError as e:
            logger.error("Error when calling NIM ranking endpoint: Error - {error}", error=e.response.text)
            msg = f"Failed to rank endpoint: Error - {e.response.text}"
            raise ValueError(msg) from e

        data = res.json()
        if "rankings" not in data:
            logger.error("Expected 'rankings' in response, got {d}", d=data)
            msg = f"Expected 'rankings' in response, got {data}"
            raise ValueError(msg)

        return data["rankings"]<|MERGE_RESOLUTION|>--- conflicted
+++ resolved
@@ -1,11 +1,8 @@
-<<<<<<< HEAD
-=======
 # SPDX-FileCopyrightText: 2024-present deepset GmbH <info@deepset.ai>
 #
 # SPDX-License-Identifier: Apache-2.0
 
 import os
->>>>>>> f31053ac
 from typing import Any, Dict, List, Literal, Optional, Tuple
 
 import requests
@@ -13,15 +10,10 @@
 from haystack.utils import Secret
 
 from .statics import Model
-<<<<<<< HEAD
-
-REQUEST_TIMEOUT = 60
-=======
 
 logger = logging.getLogger(__name__)
 
 REQUEST_TIMEOUT = 60.0
->>>>>>> f31053ac
 
 
 class NimBackend:
@@ -33,10 +25,7 @@
         model_kwargs: Optional[Dict[str, Any]] = None,
         client: Optional[Literal["NvidiaGenerator", "NvidiaTextEmbedder", "NvidiaDocumentEmbedder"]] = None,
         model_type: Optional[Literal["chat", "embedding"]] = None,
-<<<<<<< HEAD
-=======
         timeout: Optional[float] = None,
->>>>>>> f31053ac
     ):
         headers = {
             "Content-Type": "application/json",
@@ -54,12 +43,9 @@
         self.model_kwargs = model_kwargs or {}
         self.client = client
         self.model_type = model_type
-<<<<<<< HEAD
-=======
         if timeout is None:
             timeout = float(os.environ.get("NVIDIA_TIMEOUT", REQUEST_TIMEOUT))
         self.timeout = timeout
->>>>>>> f31053ac
 
     def embed(self, texts: List[str]) -> Tuple[List[List[float]], Dict[str, Any]]:
         url = f"{self.api_url}/embeddings"
