<<<<<<< HEAD
from typing import Any, Dict, List, Literal, Optional, Tuple
=======
# SPDX-FileCopyrightText: 2024-present deepset GmbH <info@deepset.ai>
#
# SPDX-License-Identifier: Apache-2.0

import os
from dataclasses import dataclass, field
from typing import Any, Dict, List, Optional, Tuple
>>>>>>> 4b003f2a

import requests
from haystack import logging
from haystack.utils import Secret

<<<<<<< HEAD
from .statics import Model
=======
logger = logging.getLogger(__name__)

REQUEST_TIMEOUT = 60.0


@dataclass
class Model:
    """
    Model information.
>>>>>>> 4b003f2a

REQUEST_TIMEOUT = 60


class NimBackend:
    def __init__(
        self,
        model: str,
        api_url: str,
        api_key: Optional[Secret] = Secret.from_env_var("NVIDIA_API_KEY"),
        model_kwargs: Optional[Dict[str, Any]] = None,
<<<<<<< HEAD
        client: Optional[Literal["NvidiaGenerator", "NvidiaTextEmbedder", "NvidiaDocumentEmbedder"]] = None,
        model_type: Optional[Literal["chat", "embedding"]] = None,
=======
        timeout: Optional[float] = None,
>>>>>>> 4b003f2a
    ):
        headers = {
            "Content-Type": "application/json",
            "accept": "application/json",
        }

        if api_key:
            headers["authorization"] = f"Bearer {api_key.resolve_value()}"

        self.session = requests.Session()
        self.session.headers.update(headers)

        self.model = model
        self.api_url = api_url
        self.model_kwargs = model_kwargs or {}
<<<<<<< HEAD
        self.client = client
        self.model_type = model_type
=======
        if timeout is None:
            timeout = float(os.environ.get("NVIDIA_TIMEOUT", REQUEST_TIMEOUT))
        self.timeout = timeout
>>>>>>> 4b003f2a

    def embed(self, texts: List[str]) -> Tuple[List[List[float]], Dict[str, Any]]:
        url = f"{self.api_url}/embeddings"

        try:
            res = self.session.post(
                url,
                json={
                    "model": self.model,
                    "input": texts,
                    **self.model_kwargs,
                },
                timeout=self.timeout,
            )
            res.raise_for_status()
        except requests.HTTPError as e:
            logger.error("Error when calling NIM embedding endpoint: Error - {error}", error=e.response.text)
            msg = f"Failed to query embedding endpoint: Error - {e.response.text}"
            raise ValueError(msg) from e

        data = res.json()
        # Sort the embeddings by index, we don't know whether they're out of order or not
        embeddings = [e["embedding"] for e in sorted(data["data"], key=lambda e: e["index"])]

        return embeddings, {"usage": data["usage"]}

    def generate(self, prompt: str) -> Tuple[List[str], List[Dict[str, Any]]]:
        # We're using the chat completion endpoint as the NIM API doesn't support
        # the /completions endpoint. So both the non-chat and chat generator will use this.
        # This is the same for local containers and the cloud API.
        url = f"{self.api_url}/chat/completions"

        try:
            res = self.session.post(
                url,
                json={
                    "model": self.model,
                    "messages": [
                        {
                            "role": "user",
                            "content": prompt,
                        },
                    ],
                    **self.model_kwargs,
                },
                timeout=self.timeout,
            )
            res.raise_for_status()
        except requests.HTTPError as e:
            logger.error("Error when calling NIM chat completion endpoint: Error - {error}", error=e.response.text)
            msg = f"Failed to query chat completion endpoint: Error - {e.response.text}"
            raise ValueError(msg) from e

        completions = res.json()
        choices = completions["choices"]
        # Sort the choices by index, we don't know whether they're out of order or not
        choices.sort(key=lambda c: c["index"])
        replies = []
        meta = []
        for choice in choices:
            message = choice["message"]
            replies.append(message["content"])
            choice_meta = {
                "role": message["role"],
                "usage": {
                    "prompt_tokens": completions["usage"]["prompt_tokens"],
                    "total_tokens": completions["usage"]["total_tokens"],
                },
            }
            # These fields could be null, the others will always be present
            if "finish_reason" in choice:
                choice_meta["finish_reason"] = choice["finish_reason"]
            if "completion_tokens" in completions["usage"]:
                choice_meta["usage"]["completion_tokens"] = completions["usage"]["completion_tokens"]

            meta.append(choice_meta)

        return replies, meta

    def models(self) -> List[Model]:
        url = f"{self.api_url}/models"

        res = self.session.get(
            url,
            timeout=self.timeout,
        )
        res.raise_for_status()

        data = res.json()["data"]
        models = [
            Model(id=element["id"], client=self.client, model_type=self.model_type, base_model=element.get("root"))
            for element in data
            if "id" in element
        ]
        if not models:
            logger.error("No hosted model were found at URL '{u}'.", u=url)
            msg = f"No hosted model were found at URL '{url}'."
            raise ValueError(msg)
        return models

    def rank(
        self,
        query_text: str,
        document_texts: List[str],
        endpoint: Optional[str] = None,
    ) -> List[Dict[str, Any]]:
        url = endpoint or f"{self.api_url}/ranking"

        try:
            res = self.session.post(
                url,
                json={
                    "model": self.model,
                    "query": {"text": query_text},
                    "passages": [{"text": text} for text in document_texts],
                    **self.model_kwargs,
                },
                timeout=self.timeout,
            )
            res.raise_for_status()
        except requests.HTTPError as e:
            logger.error("Error when calling NIM ranking endpoint: Error - {error}", error=e.response.text)
            msg = f"Failed to rank endpoint: Error - {e.response.text}"
            raise ValueError(msg) from e

        data = res.json()
        if "rankings" not in data:
            logger.error("Expected 'rankings' in response, got {d}", d=data)
            msg = f"Expected 'rankings' in response, got {data}"
            raise ValueError(msg)

        return data["rankings"]<|MERGE_RESOLUTION|>--- conflicted
+++ resolved
@@ -1,34 +1,19 @@
-<<<<<<< HEAD
-from typing import Any, Dict, List, Literal, Optional, Tuple
-=======
 # SPDX-FileCopyrightText: 2024-present deepset GmbH <info@deepset.ai>
 #
 # SPDX-License-Identifier: Apache-2.0
 
 import os
-from dataclasses import dataclass, field
-from typing import Any, Dict, List, Optional, Tuple
->>>>>>> 4b003f2a
+from typing import Any, Dict, List, Literal, Optional, Tuple
 
 import requests
 from haystack import logging
 from haystack.utils import Secret
 
-<<<<<<< HEAD
 from .statics import Model
-=======
+
 logger = logging.getLogger(__name__)
 
 REQUEST_TIMEOUT = 60.0
-
-
-@dataclass
-class Model:
-    """
-    Model information.
->>>>>>> 4b003f2a
-
-REQUEST_TIMEOUT = 60
 
 
 class NimBackend:
@@ -38,12 +23,9 @@
         api_url: str,
         api_key: Optional[Secret] = Secret.from_env_var("NVIDIA_API_KEY"),
         model_kwargs: Optional[Dict[str, Any]] = None,
-<<<<<<< HEAD
         client: Optional[Literal["NvidiaGenerator", "NvidiaTextEmbedder", "NvidiaDocumentEmbedder"]] = None,
         model_type: Optional[Literal["chat", "embedding"]] = None,
-=======
         timeout: Optional[float] = None,
->>>>>>> 4b003f2a
     ):
         headers = {
             "Content-Type": "application/json",
@@ -59,14 +41,11 @@
         self.model = model
         self.api_url = api_url
         self.model_kwargs = model_kwargs or {}
-<<<<<<< HEAD
         self.client = client
         self.model_type = model_type
-=======
         if timeout is None:
             timeout = float(os.environ.get("NVIDIA_TIMEOUT", REQUEST_TIMEOUT))
         self.timeout = timeout
->>>>>>> 4b003f2a
 
     def embed(self, texts: List[str]) -> Tuple[List[List[float]], Dict[str, Any]]:
         url = f"{self.api_url}/embeddings"
