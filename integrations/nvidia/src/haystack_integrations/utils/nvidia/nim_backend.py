# SPDX-FileCopyrightText: 2024-present deepset GmbH <info@deepset.ai>
#
# SPDX-License-Identifier: Apache-2.0

import os
<<<<<<< HEAD
=======
import warnings
>>>>>>> ccd20070
from typing import Any, Dict, List, Literal, Optional, Tuple

import requests
from haystack import logging
from haystack.utils import Secret

<<<<<<< HEAD
from .statics import Model
=======
from .models import DEFAULT_MODELS, Model
from .utils import determine_model, is_hosted, validate_hosted_model
>>>>>>> ccd20070

logger = logging.getLogger(__name__)

REQUEST_TIMEOUT = 60.0


class NimBackend:
    def __init__(
        self,
        model: str,
        api_url: str,
        model_type: Optional[Literal["chat", "embedding", "ranking"]] = None,
        api_key: Optional[Secret] = Secret.from_env_var("NVIDIA_API_KEY"),
        model_kwargs: Optional[Dict[str, Any]] = None,
<<<<<<< HEAD
        client: Optional[Literal["NvidiaGenerator", "NvidiaTextEmbedder", "NvidiaDocumentEmbedder"]] = None,
        model_type: Optional[Literal["chat", "embedding"]] = None,
=======
        client: Optional[
            Literal["NvidiaGenerator", "NvidiaTextEmbedder", "NvidiaDocumentEmbedder", "NvidiaRanker"]
        ] = None,
>>>>>>> ccd20070
        timeout: Optional[float] = None,
    ):
        headers = {
            "Content-Type": "application/json",
            "accept": "application/json",
        }

        if api_key:
            headers["authorization"] = f"Bearer {api_key.resolve_value()}"

        self.session = requests.Session()
        self.session.headers.update(headers)

        self.api_url = api_url
        if is_hosted(self.api_url):
            if not api_key:
                warnings.warn(
                    "An API key is required for the hosted NIM. This will become an error in the future.",
                    UserWarning,
                    stacklevel=2,
                )
            if not model and model_type:  # manually set default model
                model = DEFAULT_MODELS[model_type]

            model = validate_hosted_model(model, client)
            if isinstance(model, Model) and model.endpoint:
                # we override the endpoint to use the custom endpoint
                self.api_url = model.endpoint
                self.model_type = model.model_type

        self.model = model.id if isinstance(model, Model) else model
        self.model_kwargs = model_kwargs or {}
        self.client = client
        self.model_type = model_type
<<<<<<< HEAD
=======
        self.client = client
        self.model_type = model_type
>>>>>>> ccd20070
        if timeout is None:
            timeout = float(os.environ.get("NVIDIA_TIMEOUT", REQUEST_TIMEOUT))
        self.timeout = timeout

    def embed(self, texts: List[str]) -> Tuple[List[List[float]], Dict[str, Any]]:
        url = f"{self.api_url}/embeddings"

        try:
            res = self.session.post(
                url,
                json={
                    "model": self.model,
                    "input": texts,
                    **self.model_kwargs,
                },
                timeout=self.timeout,
            )
            res.raise_for_status()
        except requests.HTTPError as e:
            logger.error("Error when calling NIM embedding endpoint: Error - {error}", error=e.response.text)
            msg = f"Failed to query embedding endpoint: Error - {e.response.text}"
            raise ValueError(msg) from e

        data = res.json()
        # Sort the embeddings by index, we don't know whether they're out of order or not
        embeddings = [e["embedding"] for e in sorted(data["data"], key=lambda e: e["index"])]

        return embeddings, {"usage": data["usage"]}

    def generate(self, prompt: str) -> Tuple[List[str], List[Dict[str, Any]]]:
        # We're using the chat completion endpoint as the NIM API doesn't support
        # the /completions endpoint. So both the non-chat and chat generator will use this.
        # This is the same for local containers and the cloud API.
        url = f"{self.api_url}/chat/completions"

        try:
            res = self.session.post(
                url,
                json={
                    "model": self.model,
                    "messages": [
                        {
                            "role": "user",
                            "content": prompt,
                        },
                    ],
                    **self.model_kwargs,
                },
                timeout=self.timeout,
            )
            res.raise_for_status()
        except requests.HTTPError as e:
            logger.error("Error when calling NIM chat completion endpoint: Error - {error}", error=e.response.text)
            msg = f"Failed to query chat completion endpoint: Error - {e.response.text}"
            raise ValueError(msg) from e

        completions = res.json()
        choices = completions["choices"]
        # Sort the choices by index, we don't know whether they're out of order or not
        choices.sort(key=lambda c: c["index"])
        replies = []
        meta = []
        for choice in choices:
            message = choice["message"]
            replies.append(message["content"])
            choice_meta = {
                "role": message["role"],
                "usage": {
                    "prompt_tokens": completions["usage"]["prompt_tokens"],
                    "total_tokens": completions["usage"]["total_tokens"],
                },
            }
            # These fields could be null, the others will always be present
            if "finish_reason" in choice:
                choice_meta["finish_reason"] = choice["finish_reason"]
            if "completion_tokens" in completions["usage"]:
                choice_meta["usage"]["completion_tokens"] = completions["usage"]["completion_tokens"]

            meta.append(choice_meta)

        return replies, meta

    def models(self) -> List[Model]:
        url = f"{self.api_url}/models"

        res = self.session.get(
            url,
            timeout=self.timeout,
        )
        res.raise_for_status()

        data = res.json()["data"]
<<<<<<< HEAD
        models = [
            Model(id=element["id"], client=self.client, model_type=self.model_type, base_model=element.get("root"))
            for element in data
            if "id" in element
        ]
=======
        models = []
        for element in data:
            assert "id" in element, f"No id found in {element}"
            if not (model := determine_model(element["id"])):
                model = Model(id=element["id"], client=self.client, model_type=self.model_type)
            model.base_model = element.get("root")
            models.append(model)
>>>>>>> ccd20070
        if not models:
            logger.error("No hosted model were found at URL '{u}'.", u=url)
            msg = f"No hosted model were found at URL '{url}'."
            raise ValueError(msg)
        return models

    def rank(self, query_text: str, document_texts: List[str]) -> List[Dict[str, Any]]:
        url = self.api_url

        try:
            res = self.session.post(
                url,
                json={
                    "model": self.model,
                    "query": {"text": query_text},
                    "passages": [{"text": text} for text in document_texts],
                    **self.model_kwargs,
                },
                timeout=self.timeout,
            )
            res.raise_for_status()
        except requests.HTTPError as e:
            logger.error("Error when calling NIM ranking endpoint: Error - {error}", error=e.response.text)
            msg = f"Failed to rank endpoint: Error - {e.response.text}"
            raise ValueError(msg) from e

        data = res.json()
        if "rankings" not in data:
            logger.error("Expected 'rankings' in response, got {d}", d=data)
            msg = f"Expected 'rankings' in response, got {data}"
            raise ValueError(msg)

        return data["rankings"]<|MERGE_RESOLUTION|>--- conflicted
+++ resolved
@@ -3,22 +3,15 @@
 # SPDX-License-Identifier: Apache-2.0
 
 import os
-<<<<<<< HEAD
-=======
 import warnings
->>>>>>> ccd20070
 from typing import Any, Dict, List, Literal, Optional, Tuple
 
 import requests
 from haystack import logging
 from haystack.utils import Secret
 
-<<<<<<< HEAD
-from .statics import Model
-=======
 from .models import DEFAULT_MODELS, Model
 from .utils import determine_model, is_hosted, validate_hosted_model
->>>>>>> ccd20070
 
 logger = logging.getLogger(__name__)
 
@@ -33,14 +26,9 @@
         model_type: Optional[Literal["chat", "embedding", "ranking"]] = None,
         api_key: Optional[Secret] = Secret.from_env_var("NVIDIA_API_KEY"),
         model_kwargs: Optional[Dict[str, Any]] = None,
-<<<<<<< HEAD
-        client: Optional[Literal["NvidiaGenerator", "NvidiaTextEmbedder", "NvidiaDocumentEmbedder"]] = None,
-        model_type: Optional[Literal["chat", "embedding"]] = None,
-=======
         client: Optional[
             Literal["NvidiaGenerator", "NvidiaTextEmbedder", "NvidiaDocumentEmbedder", "NvidiaRanker"]
         ] = None,
->>>>>>> ccd20070
         timeout: Optional[float] = None,
     ):
         headers = {
@@ -75,11 +63,8 @@
         self.model_kwargs = model_kwargs or {}
         self.client = client
         self.model_type = model_type
-<<<<<<< HEAD
-=======
         self.client = client
         self.model_type = model_type
->>>>>>> ccd20070
         if timeout is None:
             timeout = float(os.environ.get("NVIDIA_TIMEOUT", REQUEST_TIMEOUT))
         self.timeout = timeout
@@ -172,13 +157,6 @@
         res.raise_for_status()
 
         data = res.json()["data"]
-<<<<<<< HEAD
-        models = [
-            Model(id=element["id"], client=self.client, model_type=self.model_type, base_model=element.get("root"))
-            for element in data
-            if "id" in element
-        ]
-=======
         models = []
         for element in data:
             assert "id" in element, f"No id found in {element}"
@@ -186,7 +164,6 @@
                 model = Model(id=element["id"], client=self.client, model_type=self.model_type)
             model.base_model = element.get("root")
             models.append(model)
->>>>>>> ccd20070
         if not models:
             logger.error("No hosted model were found at URL '{u}'.", u=url)
             msg = f"No hosted model were found at URL '{url}'."
