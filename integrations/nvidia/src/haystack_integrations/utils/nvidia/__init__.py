# SPDX-FileCopyrightText: 2024-present deepset GmbH <info@deepset.ai>
#
# SPDX-License-Identifier: Apache-2.0

<<<<<<< HEAD
from .nim_backend import NimBackend
from .statics import Model
from .utils import is_hosted, url_validation
=======
from .model import Model
from .nim_backend import NimBackend
from .utils import is_hosted, url_validation, validate_hosted_model
>>>>>>> 55e4596e

__all__ = ["Model", "NimBackend", "is_hosted", "url_validation", "validate_hosted_model"]<|MERGE_RESOLUTION|>--- conflicted
+++ resolved
@@ -2,14 +2,8 @@
 #
 # SPDX-License-Identifier: Apache-2.0
 
-<<<<<<< HEAD
 from .nim_backend import NimBackend
 from .statics import Model
 from .utils import is_hosted, url_validation
-=======
-from .model import Model
-from .nim_backend import NimBackend
-from .utils import is_hosted, url_validation, validate_hosted_model
->>>>>>> 55e4596e
 
 __all__ = ["Model", "NimBackend", "is_hosted", "url_validation", "validate_hosted_model"]