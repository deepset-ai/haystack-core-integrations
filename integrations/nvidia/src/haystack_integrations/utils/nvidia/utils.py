# SPDX-FileCopyrightText: 2024-present deepset GmbH <info@deepset.ai>
#
# SPDX-License-Identifier: Apache-2.0

import warnings
from typing import Any, Literal, Optional
from urllib.parse import urlparse, urlunparse

<<<<<<< HEAD
from .statics import MODEL_TABLE, Model

=======
from .models import MODEL_TABLE, Model
>>>>>>> ccd20070


def url_validation(api_url: str) -> str:
    """
    Validate and normalize an API URL.

    :param api_url:
        The API URL to validate and normalize.
    :returns:
        A normalized version of the API URL with '/v1' path appended, if needed.
    :raises ValueError:
        If the base URL path is not recognized or does not match expected format.
    """
    if api_url is not None:
        parsed = urlparse(api_url)

        # Ensure scheme and netloc (domain name) are present
        if not (parsed.scheme and parsed.netloc):
            expected_format = "Expected format is: http://host:port"
            msg = f"Invalid api_url format. {expected_format} Got: {api_url}"
            raise ValueError(msg)

        normalized_path = parsed.path.rstrip("/")
        if not normalized_path.endswith("/v1"):
            warnings.warn(f"{api_url} does not end in /v1, you may have inference and listing issues", stacklevel=2)
            normalized_path += "/v1"

            api_url = urlunparse((parsed.scheme, parsed.netloc, normalized_path, None, None, None))
    return api_url


def is_hosted(api_url: str):
    """Check if the api_url belongs to api catalogue."""
    return urlparse(api_url).netloc in [
        "integrate.api.nvidia.com",
        "ai.api.nvidia.com",
    ]


def lookup_model(name: str) -> Optional[Model]:
    """
    Lookup a model by name, using only the table of known models.
    The name is either:
        - directly in the table
        - an alias in the table
        - not found (None)
    Callers can check to see if the name was an alias by
    comparing the result's id field to the name they provided.
    """
<<<<<<< HEAD
    model = None
=======
>>>>>>> ccd20070
    if not (model := MODEL_TABLE.get(name)):
        for mdl in MODEL_TABLE.values():
            if mdl.aliases and name in mdl.aliases:
                model = mdl
                break
    return model


def determine_model(name: str) -> Optional[Model]:
    """
    Determine the model to use based on a name, using
    only the table of known models.

    Raise a warning if the model is found to be
    an alias of a known model.

    If the model is not found, return None.
    """
    if model := lookup_model(name):
        # all aliases are deprecated
        if model.id != name:
            warn_msg = f"Model {name} is deprecated. Using {model.id} instead."
            warnings.warn(warn_msg, UserWarning, stacklevel=1)
    return model


<<<<<<< HEAD
def validate_hosted_model(class_name: str, model_name: str, client) -> None:
    """
    Validates compatibility of the hosted model with the client.

    Args:
        model_name (str): The name of the model.

    Raises:
        ValueError: If the model is incompatible with the client.
    """
    if model := determine_model(model_name):
        if not model.client:
            warn_msg = f"Unable to determine validity of {model.id}"
            warnings.warn(warn_msg, stacklevel=1)
        elif model.model_type == "embedding" and class_name in ["NvidiaTextEmbedder", "NvidiaDocumentEmbedder"]:
            pass
        elif model.client != class_name:
            err_msg = f"Model {model.id} is incompatible with client {class_name}. \
                        Please check `{class_name}.available_models`."
            raise ValueError(err_msg)
    else:
        candidates = [model for model in client.available_models if model.id == model_name]
        assert len(candidates) <= 1, f"Multiple candidates for {model_name} in `available_models`: {candidates}"
        if candidates:
            model = candidates[0]
            warn_msg = f"Found {model_name} in available_models, but type is unknown and inference may fail."
            warnings.warn(warn_msg, stacklevel=1)
        else:
            err_msg = f"Model {model_name} is unknown, check `available_models`"
            raise ValueError(err_msg)
    # else:
    #     if model_name not in [model.id for model in client.available_models]:
    #         raise ValueError(f"No locally hosted {model_name} was found.")
=======
def validate_hosted_model(
    model_name: str,
    client: Optional[Literal["NvidiaGenerator", "NvidiaTextEmbedder", "NvidiaDocumentEmbedder", "NvidiaRanker"]] = None,
) -> Any:
    """
    Checks if a given model is compatible with given client.

    Args:
        model_name (str): The name of the model.
        client (str): client name, e.g. NvidiaGenerator, NVIDIAEmbeddings,
                        NVIDIARerank, NvidiaTextEmbedder, NvidiaDocumentEmbedder

    Raises:
        ValueError: If the model is incompatible with the client or if the model is unknown.
        Warning: If the model's client is unknown.
    """
    if model := determine_model(model_name):
        err_msg = f"Model {model.id} is incompatible with client {client}. \
                        Please check `{client}.available_models`."
        if not model.client:
            warn_msg = f"Unable to determine validity of {model.id}"
            warnings.warn(warn_msg, stacklevel=1)
        elif model.model_type == "embedding" and client not in ["NvidiaTextEmbedder", "NvidiaDocumentEmbedder"]:
            raise ValueError(err_msg)
        elif model.client != client:
            raise ValueError(err_msg)
    else:
        err_msg = f"Model {model_name} is unknown, check `available_models`"
        raise ValueError(err_msg)
    return model
>>>>>>> ccd20070
<|MERGE_RESOLUTION|>--- conflicted
+++ resolved
@@ -6,12 +6,7 @@
 from typing import Any, Literal, Optional
 from urllib.parse import urlparse, urlunparse
 
-<<<<<<< HEAD
-from .statics import MODEL_TABLE, Model
-
-=======
 from .models import MODEL_TABLE, Model
->>>>>>> ccd20070
 
 
 def url_validation(api_url: str) -> str:
@@ -61,10 +56,6 @@
     Callers can check to see if the name was an alias by
     comparing the result's id field to the name they provided.
     """
-<<<<<<< HEAD
-    model = None
-=======
->>>>>>> ccd20070
     if not (model := MODEL_TABLE.get(name)):
         for mdl in MODEL_TABLE.values():
             if mdl.aliases and name in mdl.aliases:
@@ -91,41 +82,6 @@
     return model
 
 
-<<<<<<< HEAD
-def validate_hosted_model(class_name: str, model_name: str, client) -> None:
-    """
-    Validates compatibility of the hosted model with the client.
-
-    Args:
-        model_name (str): The name of the model.
-
-    Raises:
-        ValueError: If the model is incompatible with the client.
-    """
-    if model := determine_model(model_name):
-        if not model.client:
-            warn_msg = f"Unable to determine validity of {model.id}"
-            warnings.warn(warn_msg, stacklevel=1)
-        elif model.model_type == "embedding" and class_name in ["NvidiaTextEmbedder", "NvidiaDocumentEmbedder"]:
-            pass
-        elif model.client != class_name:
-            err_msg = f"Model {model.id} is incompatible with client {class_name}. \
-                        Please check `{class_name}.available_models`."
-            raise ValueError(err_msg)
-    else:
-        candidates = [model for model in client.available_models if model.id == model_name]
-        assert len(candidates) <= 1, f"Multiple candidates for {model_name} in `available_models`: {candidates}"
-        if candidates:
-            model = candidates[0]
-            warn_msg = f"Found {model_name} in available_models, but type is unknown and inference may fail."
-            warnings.warn(warn_msg, stacklevel=1)
-        else:
-            err_msg = f"Model {model_name} is unknown, check `available_models`"
-            raise ValueError(err_msg)
-    # else:
-    #     if model_name not in [model.id for model in client.available_models]:
-    #         raise ValueError(f"No locally hosted {model_name} was found.")
-=======
 def validate_hosted_model(
     model_name: str,
     client: Optional[Literal["NvidiaGenerator", "NvidiaTextEmbedder", "NvidiaDocumentEmbedder", "NvidiaRanker"]] = None,
@@ -155,5 +111,4 @@
     else:
         err_msg = f"Model {model_name} is unknown, check `available_models`"
         raise ValueError(err_msg)
-    return model
->>>>>>> ccd20070
+    return model