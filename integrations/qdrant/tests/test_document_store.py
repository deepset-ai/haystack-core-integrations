from typing import List
from unittest.mock import MagicMock, patch

import pytest
from haystack import Document
from haystack.dataclasses import SparseEmbedding
from haystack.document_stores.errors import DuplicateDocumentError
from haystack.document_stores.types import DuplicatePolicy
from haystack.testing.document_store import (
    CountDocumentsTest,
    DeleteDocumentsTest,
    WriteDocumentsTest,
    _random_embeddings,
)
from qdrant_client.http import models as rest

from haystack_integrations.document_stores.qdrant.document_store import (
    DENSE_VECTORS_NAME,
    SPARSE_VECTORS_NAME,
    QdrantDocumentStore,
    QdrantStoreError,
)


class TestQdrantDocumentStore(CountDocumentsTest, WriteDocumentsTest, DeleteDocumentsTest):
    @pytest.fixture
    def document_store(self) -> QdrantDocumentStore:
        return QdrantDocumentStore(
            ":memory:",
            recreate_index=True,
            return_embedding=True,
            wait_result_from_api=True,
            use_sparse_embeddings=False,
        )

    def test_init_is_lazy(self):
        with patch("haystack_integrations.document_stores.qdrant.document_store.qdrant_client") as mocked_qdrant:
            QdrantDocumentStore(location=":memory:", use_sparse_embeddings=True)
            mocked_qdrant.assert_not_called()

    def assert_documents_are_equal(self, received: List[Document], expected: List[Document]):
        """
        Assert that two lists of Documents are equal.
        This is used in every test.
        """

        # Check that the lengths of the lists are the same
        assert len(received) == len(expected)

        # Check that the sets are equal, meaning the content and IDs match regardless of order
        assert {doc.id for doc in received} == {doc.id for doc in expected}

    def test_write_documents(self, document_store: QdrantDocumentStore):
        docs = [Document(id="1")]
        assert document_store.write_documents(docs) == 1
        with pytest.raises(DuplicateDocumentError):
            document_store.write_documents(docs, DuplicatePolicy.FAIL)

    def test_sparse_configuration(self):
        document_store = QdrantDocumentStore(
            ":memory:",
            recreate_index=True,
            use_sparse_embeddings=True,
            sparse_idf=True,
        )
        document_store._initialize_client()
        sparse_config = document_store._client.get_collection("Document").config.params.sparse_vectors

        assert SPARSE_VECTORS_NAME in sparse_config

        # check that the `sparse_idf` parameter takes effect
        assert hasattr(sparse_config[SPARSE_VECTORS_NAME], "modifier")
        assert sparse_config[SPARSE_VECTORS_NAME].modifier == rest.Modifier.IDF

    def test_query_hybrid(self, generate_sparse_embedding):
        document_store = QdrantDocumentStore(location=":memory:", use_sparse_embeddings=True)

        docs = []
        for i in range(20):
            docs.append(
                Document(
                    content=f"doc {i}", sparse_embedding=generate_sparse_embedding(), embedding=_random_embeddings(768)
                )
            )

        document_store.write_documents(docs)

        sparse_embedding = SparseEmbedding(indices=[0, 1, 2, 3], values=[0.1, 0.8, 0.05, 0.33])
        embedding = [0.1] * 768

        results: List[Document] = document_store._query_hybrid(
            query_sparse_embedding=sparse_embedding, query_embedding=embedding, top_k=10, return_embedding=True
        )
        assert len(results) == 10

        for document in results:
            assert document.sparse_embedding
            assert document.embedding

    def test_query_hybrid_with_group_by(self, generate_sparse_embedding):
        document_store = QdrantDocumentStore(location=":memory:", use_sparse_embeddings=True)

        docs = []
        for i in range(20):
            docs.append(
                Document(
                    content=f"doc {i}",
                    sparse_embedding=generate_sparse_embedding(),
                    embedding=_random_embeddings(768),
                    meta={"group_field": i // 2},
                )
            )

        document_store.write_documents(docs)

        sparse_embedding = SparseEmbedding(indices=[0, 1, 2, 3], values=[0.1, 0.8, 0.05, 0.33])
        embedding = [0.1] * 768

        results: List[Document] = document_store._query_hybrid(
            query_sparse_embedding=sparse_embedding,
            query_embedding=embedding,
            top_k=3,
            return_embedding=True,
            group_by="meta.group_field",
            group_size=2,
        )
        assert len(results) == 6

        for document in results:
            assert document.sparse_embedding
            assert document.embedding

    def test_query_hybrid_fail_without_sparse_embedding(self, document_store):
        sparse_embedding = SparseEmbedding(indices=[0, 1, 2, 3], values=[0.1, 0.8, 0.05, 0.33])
        embedding = [0.1] * 768

        with pytest.raises(QdrantStoreError):

            document_store._query_hybrid(
                query_sparse_embedding=sparse_embedding,
                query_embedding=embedding,
            )

    def test_query_hybrid_search_batch_failure(self):
        document_store = QdrantDocumentStore(location=":memory:", use_sparse_embeddings=True)
        document_store._initialize_client()
        sparse_embedding = SparseEmbedding(indices=[0, 1, 2, 3], values=[0.1, 0.8, 0.05, 0.33])
        embedding = [0.1] * 768

        with patch.object(document_store._client, "query_points", side_effect=Exception("query_points")):

            with pytest.raises(QdrantStoreError):
                document_store._query_hybrid(query_sparse_embedding=sparse_embedding, query_embedding=embedding)

    @pytest.mark.asyncio
    async def test_write_documents_async(self, document_store: QdrantDocumentStore):
        docs = [Document(id="1")]

        result = await document_store.write_documents_async(docs)
        assert result == 1
        with pytest.raises(DuplicateDocumentError):
            await document_store.write_documents_async(docs, DuplicatePolicy.FAIL)

    @pytest.mark.asyncio
    async def test_sparse_configuration_async(self):
        document_store = QdrantDocumentStore(
            ":memory:",
            recreate_index=True,
            use_sparse_embeddings=True,
            sparse_idf=True,
        )
        await document_store._initialize_async_client()

        collection = await document_store._async_client.get_collection("Document")
        sparse_config = collection.config.params.sparse_vectors

        assert SPARSE_VECTORS_NAME in sparse_config

        # check that the `sparse_idf` parameter takes effect
        assert hasattr(sparse_config[SPARSE_VECTORS_NAME], "modifier")
        assert sparse_config[SPARSE_VECTORS_NAME].modifier == rest.Modifier.IDF

    @pytest.mark.asyncio
    async def test_query_hybrid_async(self, generate_sparse_embedding):
        document_store = QdrantDocumentStore(location=":memory:", use_sparse_embeddings=True)

        docs = []
        for i in range(20):
            docs.append(
                Document(
                    content=f"doc {i}", sparse_embedding=generate_sparse_embedding(), embedding=_random_embeddings(768)
                )
            )

        await document_store.write_documents_async(docs)

        sparse_embedding = SparseEmbedding(indices=[0, 1, 2, 3], values=[0.1, 0.8, 0.05, 0.33])
        embedding = [0.1] * 768

        results: List[Document] = await document_store._query_hybrid_async(
            query_sparse_embedding=sparse_embedding, query_embedding=embedding, top_k=10, return_embedding=True
        )
        assert len(results) == 10

        for document in results:
            assert document.sparse_embedding
            assert document.embedding

    def test_set_up_collection_with_existing_incompatible_collection(self):
        document_store = QdrantDocumentStore(location=":memory:", use_sparse_embeddings=True)
        document_store._initialize_client()
        # Mock collection info with named vectors but missing DENSE_VECTORS_NAME
        mock_collection_info = MagicMock()
        mock_collection_info.config.params.vectors = {"some_other_vector": MagicMock()}

        with patch.object(document_store._client, "collection_exists", return_value=True), patch.object(
            document_store._client, "get_collection", return_value=mock_collection_info
        ):

            with pytest.raises(QdrantStoreError, match="created outside of Haystack"):
                document_store._set_up_collection("test_collection", 768, False, "cosine", True, False)

    def test_set_up_collection_use_sparse_embeddings_true_without_named_vectors(self):
        """Test that an error is raised when use_sparse_embeddings is True but collection doesn't have named vectors"""
        document_store = QdrantDocumentStore(location=":memory:", use_sparse_embeddings=True)
        document_store._initialize_client()

        # Mock collection info without named vectors
        mock_collection_info = MagicMock()
        mock_collection_info.config.params.vectors = MagicMock(spec=rest.VectorsConfig)

        with patch.object(document_store._client, "collection_exists", return_value=True), patch.object(
            document_store._client, "get_collection", return_value=mock_collection_info
        ):

            with pytest.raises(QdrantStoreError, match="without sparse embedding vectors"):
                document_store._set_up_collection("test_collection", 768, False, "cosine", True, False)

    def test_set_up_collection_use_sparse_embeddings_false_with_named_vectors(self):
        """Test that an error is raised when use_sparse_embeddings is False but collection has named vectors"""
        document_store = QdrantDocumentStore(location=":memory:", use_sparse_embeddings=False)
        document_store._initialize_client()
        # Mock collection info with named vectors
        mock_collection_info = MagicMock()
        mock_collection_info.config.params.vectors = {DENSE_VECTORS_NAME: MagicMock()}

        with patch.object(document_store._client, "collection_exists", return_value=True), patch.object(
            document_store._client, "get_collection", return_value=mock_collection_info
        ):

            with pytest.raises(QdrantStoreError, match="with sparse embedding vectors"):
                document_store._set_up_collection("test_collection", 768, False, "cosine", False, False)

    def test_set_up_collection_with_distance_mismatch(self):
        document_store = QdrantDocumentStore(location=":memory:", use_sparse_embeddings=False, similarity="cosine")
        document_store._initialize_client()

        # Mock collection info with different distance
        mock_collection_info = MagicMock()
        mock_collection_info.config.params.vectors = MagicMock()
        mock_collection_info.config.params.vectors.distance = rest.Distance.DOT
        mock_collection_info.config.params.vectors.size = 768

        with patch.object(document_store._client, "collection_exists", return_value=True), patch.object(
            document_store._client, "get_collection", return_value=mock_collection_info
        ):

            with pytest.raises(ValueError, match="different similarity"):
                document_store._set_up_collection("test_collection", 768, False, "cosine", False, False)

    def test_set_up_collection_with_dimension_mismatch(self):
        document_store = QdrantDocumentStore(location=":memory:", use_sparse_embeddings=False, similarity="cosine")
        document_store._initialize_client()
        # Mock collection info with different vector size
        mock_collection_info = MagicMock()
        mock_collection_info.config.params.vectors = MagicMock()
        mock_collection_info.config.params.vectors.distance = rest.Distance.COSINE
        mock_collection_info.config.params.vectors.size = 512

        with patch.object(document_store._client, "collection_exists", return_value=True), patch.object(
            document_store._client, "get_collection", return_value=mock_collection_info
        ):

            with pytest.raises(ValueError, match="different vector size"):
                document_store._set_up_collection("test_collection", 768, False, "cosine", False, False)

    @pytest.mark.asyncio
    async def test_query_hybrid_with_group_by_async(self, generate_sparse_embedding):
        document_store = QdrantDocumentStore(location=":memory:", use_sparse_embeddings=True)

        docs = []
        for i in range(20):
            docs.append(
                Document(
                    content=f"doc {i}",
                    sparse_embedding=generate_sparse_embedding(),
                    embedding=_random_embeddings(768),
                    meta={"group_field": i // 2},
                )
            )

        await document_store.write_documents_async(docs)

        sparse_embedding = SparseEmbedding(indices=[0, 1, 2, 3], values=[0.1, 0.8, 0.05, 0.33])
        embedding = [0.1] * 768

        results: List[Document] = await document_store._query_hybrid_async(
            query_sparse_embedding=sparse_embedding,
            query_embedding=embedding,
            top_k=3,
            return_embedding=True,
            group_by="meta.group_field",
            group_size=2,
        )
        assert len(results) == 6

        for document in results:
            assert document.sparse_embedding
            assert document.embedding

    @pytest.mark.asyncio
    async def test_query_hybrid_fail_without_sparse_embedding_async(self, document_store):
        sparse_embedding = SparseEmbedding(indices=[0, 1, 2, 3], values=[0.1, 0.8, 0.05, 0.33])
        embedding = [0.1] * 768

        with pytest.raises(QdrantStoreError):

            await document_store._query_hybrid_async(
                query_sparse_embedding=sparse_embedding,
                query_embedding=embedding,
            )

    @pytest.mark.asyncio
    async def test_query_hybrid_search_batch_failure_async(self):
        document_store = QdrantDocumentStore(location=":memory:", use_sparse_embeddings=True)
        await document_store._initialize_async_client()
        sparse_embedding = SparseEmbedding(indices=[0, 1, 2, 3], values=[0.1, 0.8, 0.05, 0.33])
        embedding = [0.1] * 768

        with patch.object(document_store._async_client, "query_points", side_effect=Exception("query_points")):

            with pytest.raises(QdrantStoreError):
<<<<<<< HEAD
                await document_store._query_hybrid_async(
                    query_sparse_embedding=sparse_embedding, query_embedding=embedding
                )
=======
                document_store._query_hybrid(query_sparse_embedding=sparse_embedding, query_embedding=embedding)
>>>>>>> 00c43748

    def test_set_up_collection_with_existing_incompatible_collection(self):
        document_store = QdrantDocumentStore(location=":memory:", use_sparse_embeddings=True)

        # Mock collection info with named vectors but missing DENSE_VECTORS_NAME
        mock_collection_info = MagicMock()
        mock_collection_info.config.params.vectors = {"some_other_vector": MagicMock()}

        with patch.object(document_store.client, "collection_exists", return_value=True), patch.object(
            document_store.client, "get_collection", return_value=mock_collection_info
        ):

            with pytest.raises(QdrantStoreError, match="created outside of Haystack"):
                document_store._set_up_collection("test_collection", 768, False, "cosine", True, False)

    def test_set_up_collection_use_sparse_embeddings_true_without_named_vectors(self):
        """Test that an error is raised when use_sparse_embeddings is True but collection doesn't have named vectors"""
        document_store = QdrantDocumentStore(location=":memory:", use_sparse_embeddings=True)

        # Mock collection info without named vectors
        mock_collection_info = MagicMock()
        mock_collection_info.config.params.vectors = MagicMock(spec=rest.VectorsConfig)

        with patch.object(document_store.client, "collection_exists", return_value=True), patch.object(
            document_store.client, "get_collection", return_value=mock_collection_info
        ):

            with pytest.raises(QdrantStoreError, match="without sparse embedding vectors"):
                document_store._set_up_collection("test_collection", 768, False, "cosine", True, False)

    def test_set_up_collection_use_sparse_embeddings_false_with_named_vectors(self):
        """Test that an error is raised when use_sparse_embeddings is False but collection has named vectors"""
        document_store = QdrantDocumentStore(location=":memory:", use_sparse_embeddings=False)

        # Mock collection info with named vectors
        mock_collection_info = MagicMock()
        mock_collection_info.config.params.vectors = {DENSE_VECTORS_NAME: MagicMock()}

        with patch.object(document_store.client, "collection_exists", return_value=True), patch.object(
            document_store.client, "get_collection", return_value=mock_collection_info
        ):

            with pytest.raises(QdrantStoreError, match="with sparse embedding vectors"):
                document_store._set_up_collection("test_collection", 768, False, "cosine", False, False)

    def test_set_up_collection_with_distance_mismatch(self):
        document_store = QdrantDocumentStore(location=":memory:", use_sparse_embeddings=False, similarity="cosine")

        # Mock collection info with different distance
        mock_collection_info = MagicMock()
        mock_collection_info.config.params.vectors = MagicMock()
        mock_collection_info.config.params.vectors.distance = rest.Distance.DOT
        mock_collection_info.config.params.vectors.size = 768

        with patch.object(document_store.client, "collection_exists", return_value=True), patch.object(
            document_store.client, "get_collection", return_value=mock_collection_info
        ):

            with pytest.raises(ValueError, match="different similarity"):
                document_store._set_up_collection("test_collection", 768, False, "cosine", False, False)

    def test_set_up_collection_with_dimension_mismatch(self):
        document_store = QdrantDocumentStore(location=":memory:", use_sparse_embeddings=False, similarity="cosine")

        # Mock collection info with different vector size
        mock_collection_info = MagicMock()
        mock_collection_info.config.params.vectors = MagicMock()
        mock_collection_info.config.params.vectors.distance = rest.Distance.COSINE
        mock_collection_info.config.params.vectors.size = 512

        with patch.object(document_store.client, "collection_exists", return_value=True), patch.object(
            document_store.client, "get_collection", return_value=mock_collection_info
        ):

            with pytest.raises(ValueError, match="different vector size"):
                document_store._set_up_collection("test_collection", 768, False, "cosine", False, False)<|MERGE_RESOLUTION|>--- conflicted
+++ resolved
@@ -152,6 +152,7 @@
             with pytest.raises(QdrantStoreError):
                 document_store._query_hybrid(query_sparse_embedding=sparse_embedding, query_embedding=embedding)
 
+
     @pytest.mark.asyncio
     async def test_write_documents_async(self, document_store: QdrantDocumentStore):
         docs = [Document(id="1")]
@@ -340,13 +341,9 @@
         with patch.object(document_store._async_client, "query_points", side_effect=Exception("query_points")):
 
             with pytest.raises(QdrantStoreError):
-<<<<<<< HEAD
                 await document_store._query_hybrid_async(
                     query_sparse_embedding=sparse_embedding, query_embedding=embedding
                 )
-=======
-                document_store._query_hybrid(query_sparse_embedding=sparse_embedding, query_embedding=embedding)
->>>>>>> 00c43748
 
     def test_set_up_collection_with_existing_incompatible_collection(self):
         document_store = QdrantDocumentStore(location=":memory:", use_sparse_embeddings=True)
