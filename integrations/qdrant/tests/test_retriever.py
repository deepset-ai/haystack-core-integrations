--- conflicted
+++ resolved
@@ -8,12 +8,8 @@
 )
 from haystack_integrations.components.retrievers.qdrant import (
     QdrantEmbeddingRetriever,
-<<<<<<< HEAD
     QdrantHybridRetriever,
-    QdrantSparseRetriever,
-=======
     QdrantSparseEmbeddingRetriever,
->>>>>>> ffe0b745
 )
 from haystack_integrations.document_stores.qdrant import QdrantDocumentStore
 
