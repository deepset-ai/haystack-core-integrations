from typing import Any, Dict, List, Optional

from haystack import Document, component, default_from_dict, default_to_dict
from haystack.dataclasses.sparse_embedding import SparseEmbedding
from haystack_integrations.document_stores.qdrant import QdrantDocumentStore


@component
class QdrantEmbeddingRetriever:
    """
    A component for retrieving documents from an QdrantDocumentStore using dense vectors.

    Usage example:
    ```python
    from haystack_integrations.components.retrievers.qdrant import QdrantEmbeddingRetriever
    from haystack_integrations.document_stores.qdrant import QdrantDocumentStore

    document_store = QdrantDocumentStore(
        ":memory:",
        recreate_index=True,
        return_embedding=True,
    )

    document_store.write_documents([Document(content="test", embedding=[0.5]*768)])

    retriever = QdrantEmbeddingRetriever(document_store=document_store)

    # using a fake vector to keep the example simple
    retriever.run(query_embedding=[0.1]*768)
    ```
    """

    def __init__(
        self,
        document_store: QdrantDocumentStore,
        filters: Optional[Dict[str, Any]] = None,
        top_k: int = 10,
        scale_score: bool = True,
        return_embedding: bool = False,
    ):
        """
        Create a QdrantEmbeddingRetriever component.

        :param document_store: An instance of QdrantDocumentStore.
        :param filters: A dictionary with filters to narrow down the search space. Default is None.
        :param top_k: The maximum number of documents to retrieve. Default is 10.
        :param scale_score: Whether to scale the scores of the retrieved documents or not. Default is True.
        :param return_embedding: Whether to return the embedding of the retrieved Documents. Default is False.

        :raises ValueError: If 'document_store' is not an instance of QdrantDocumentStore.
        """

        if not isinstance(document_store, QdrantDocumentStore):
            msg = "document_store must be an instance of QdrantDocumentStore"
            raise ValueError(msg)

        self._document_store = document_store
        self._filters = filters
        self._top_k = top_k
        self._scale_score = scale_score
        self._return_embedding = return_embedding

    def to_dict(self) -> Dict[str, Any]:
        """
        Serializes the component to a dictionary.

        :returns:
            Dictionary with serialized data.
        """
        d = default_to_dict(
            self,
            document_store=self._document_store,
            filters=self._filters,
            top_k=self._top_k,
            scale_score=self._scale_score,
            return_embedding=self._return_embedding,
        )
        d["init_parameters"]["document_store"] = self._document_store.to_dict()

        return d

    @classmethod
    def from_dict(cls, data: Dict[str, Any]) -> "QdrantEmbeddingRetriever":
        """
        Deserializes the component from a dictionary.

        :param data:
            Dictionary to deserialize from.
        :returns:
            Deserialized component.
        """
        document_store = QdrantDocumentStore.from_dict(data["init_parameters"]["document_store"])
        data["init_parameters"]["document_store"] = document_store
        return default_from_dict(cls, data)

    @component.output_types(documents=List[Document])
    def run(
        self,
        query_embedding: List[float],
        filters: Optional[Dict[str, Any]] = None,
        top_k: Optional[int] = None,
        scale_score: Optional[bool] = None,
        return_embedding: Optional[bool] = None,
    ):
        """
        Run the Embedding Retriever on the given input data.

        :param query_embedding: Embedding of the query.
        :param filters: A dictionary with filters to narrow down the search space.
        :param top_k: The maximum number of documents to return.
        :param scale_score: Whether to scale the scores of the retrieved documents or not.
        :param return_embedding: Whether to return the embedding of the retrieved Documents.
        :returns:
            The retrieved documents.

        """
        docs = self._document_store._query_by_embedding(
            query_embedding=query_embedding,
            filters=filters or self._filters,
            top_k=top_k or self._top_k,
            scale_score=scale_score or self._scale_score,
            return_embedding=return_embedding or self._return_embedding,
        )

        return {"documents": docs}


@component
class QdrantSparseEmbeddingRetriever:
    """
    A component for retrieving documents from an QdrantDocumentStore using sparse vectors.

    Usage example:
    ```python
    from haystack_integrations.components.retrievers.qdrant import QdrantSparseEmbeddingRetriever
    from haystack_integrations.document_stores.qdrant import QdrantDocumentStore
    from haystack.dataclasses.sparse_embedding import SparseEmbedding

    document_store = QdrantDocumentStore(
        ":memory:",
        use_sparse_embeddings=True,
        recreate_index=True,
        return_embedding=True,
    )
<<<<<<< HEAD

    doc = Document(content="test", sparse_embedding=SparseEmbedding(indices=[0, 3, 5], values=[0.1, 0.5, 0.12]))
    document_store.write_documents([doc])

    retriever = QdrantSparseRetriever(document_store=document_store)
=======
    retriever = QdrantSparseEmbeddingRetriever(document_store=document_store)
>>>>>>> ffe0b745
    sparse_embedding = SparseEmbedding(indices=[0, 1, 2, 3], values=[0.1, 0.8, 0.05, 0.33])
    retriever.run(query_sparse_embedding=sparse_embedding)
    ```
    """

    def __init__(
        self,
        document_store: QdrantDocumentStore,
        filters: Optional[Dict[str, Any]] = None,
        top_k: int = 10,
        scale_score: bool = True,
        return_embedding: bool = False,
    ):
        """
        Create a QdrantSparseEmbeddingRetriever component.

        :param document_store: An instance of QdrantDocumentStore.
        :param filters: A dictionary with filters to narrow down the search space. Default is None.
        :param top_k: The maximum number of documents to retrieve. Default is 10.
        :param scale_score: Whether to scale the scores of the retrieved documents or not. Default is True.
        :param return_embedding: Whether to return the sparse embedding of the retrieved Documents. Default is False.

        :raises ValueError: If 'document_store' is not an instance of QdrantDocumentStore.
        """

        if not isinstance(document_store, QdrantDocumentStore):
            msg = "document_store must be an instance of QdrantDocumentStore"
            raise ValueError(msg)

        self._document_store = document_store
        self._filters = filters
        self._top_k = top_k
        self._scale_score = scale_score
        self._return_embedding = return_embedding

    def to_dict(self) -> Dict[str, Any]:
        """
        Serializes the component to a dictionary.

        :returns:
            Dictionary with serialized data.
        """
        d = default_to_dict(
            self,
            document_store=self._document_store,
            filters=self._filters,
            top_k=self._top_k,
            scale_score=self._scale_score,
            return_embedding=self._return_embedding,
        )
        d["init_parameters"]["document_store"] = self._document_store.to_dict()

        return d

    @classmethod
    def from_dict(cls, data: Dict[str, Any]) -> "QdrantSparseRetriever":
        """
        Deserializes the component from a dictionary.

        :param data:
            Dictionary to deserialize from.
        :returns:
            Deserialized component.
        """
        document_store = QdrantDocumentStore.from_dict(data["init_parameters"]["document_store"])
        data["init_parameters"]["document_store"] = document_store
        return default_from_dict(cls, data)

    @component.output_types(documents=List[Document])
    def run(
        self,
        query_sparse_embedding: SparseEmbedding,
        filters: Optional[Dict[str, Any]] = None,
        top_k: Optional[int] = None,
        scale_score: Optional[bool] = None,
        return_embedding: Optional[bool] = None,
    ):
        """
        Run the Sparse Embedding Retriever on the given input data.

        :param query_sparse_embedding: Sparse Embedding of the query.
        :param filters: A dictionary with filters to narrow down the search space.
        :param top_k: The maximum number of documents to return.
        :param scale_score: Whether to scale the scores of the retrieved documents or not.
        :param return_embedding: Whether to return the embedding of the retrieved Documents.
        :returns:
            The retrieved documents.

        """
        docs = self._document_store._query_by_sparse(
            query_sparse_embedding=query_sparse_embedding,
            filters=filters or self._filters,
            top_k=top_k or self._top_k,
            scale_score=scale_score or self._scale_score,
            return_embedding=return_embedding or self._return_embedding,
        )

        return {"documents": docs}


@component
class QdrantHybridRetriever:
    """
    A component for retrieving documents from an QdrantDocumentStore using both dense and sparse vectors
    and fusing the results using Reciprocal Rank Fusion.

    Usage example:
    ```python
    from haystack_integrations.components.retrievers.qdrant import QdrantHybridRetriever
    from haystack_integrations.document_stores.qdrant import QdrantDocumentStore
    from haystack.dataclasses.sparse_embedding import SparseEmbedding

    document_store = QdrantDocumentStore(
        ":memory:",
        use_sparse_embeddings=True,
        recreate_index=True,
        return_embedding=True,
        wait_result_from_api=True,
    )

    doc = Document(content="test",
                   embedding=[0.5]*768,
                   sparse_embedding=SparseEmbedding(indices=[0, 3, 5], values=[0.1, 0.5, 0.12]))

    document_store.write_documents([doc])

    retriever = QdrantHybridRetriever(document_store=document_store)
    embedding = [0.1]*768
    sparse_embedding = SparseEmbedding(indices=[0, 1, 2, 3], values=[0.1, 0.8, 0.05, 0.33])
    retriever.run(query_embedding=embedding, query_sparse_embedding=sparse_embedding)
    ```
    """

    def __init__(
        self,
        document_store: QdrantDocumentStore,
        filters: Optional[Dict[str, Any]] = None,
        top_k: int = 10,
        return_embedding: bool = False,
    ):
        """
        Create a QdrantHybridRetriever component.

        :param document_store: An instance of QdrantDocumentStore.
        :param filters: A dictionary with filters to narrow down the search space. Default is None.
        :param top_k: The maximum number of documents to retrieve. Default is 10.
        :param return_embedding: Whether to return the embeddings of the retrieved Documents. Default is False.

        :raises ValueError: If 'document_store' is not an instance of QdrantDocumentStore.
        """

        if not isinstance(document_store, QdrantDocumentStore):
            msg = "document_store must be an instance of QdrantDocumentStore"
            raise ValueError(msg)

        self._document_store = document_store
        self._filters = filters
        self._top_k = top_k
        self._return_embedding = return_embedding

    def to_dict(self) -> Dict[str, Any]:
        """
        Serializes the component to a dictionary.

        :returns:
            Dictionary with serialized data.
        """
        return default_to_dict(
            self,
            document_store=self._document_store.to_dict(),
            filters=self._filters,
            top_k=self._top_k,
            return_embedding=self._return_embedding,
        )

    @classmethod
    def from_dict(cls, data: Dict[str, Any]) -> "QdrantHybridRetriever":
        """
        Deserializes the component from a dictionary.

        :param data:
            Dictionary to deserialize from.
        :returns:
            Deserialized component.
        """
        document_store = QdrantDocumentStore.from_dict(data["init_parameters"]["document_store"])
        data["init_parameters"]["document_store"] = document_store
        return default_from_dict(cls, data)

    @component.output_types(documents=List[Document])
    def run(
        self,
        query_embedding: List[float],
        query_sparse_embedding: SparseEmbedding,
        filters: Optional[Dict[str, Any]] = None,
        top_k: Optional[int] = None,
        return_embedding: Optional[bool] = None,
    ):
        """
        Run the Sparse Embedding Retriever on the given input data.

        :param query_embedding: Dense embedding of the query.
        :param query_sparse_embedding: Sparse embedding of the query.
        :param filters: A dictionary with filters to narrow down the search space.
        :param top_k: The maximum number of documents to return.
        :param return_embedding: Whether to return the embedding of the retrieved Documents.
        :returns:
            The retrieved documents.

        """
        docs = self._document_store._query_hybrid(
            query_embedding=query_embedding,
            query_sparse_embedding=query_sparse_embedding,
            filters=filters or self._filters,
            top_k=top_k or self._top_k,
            return_embedding=return_embedding or self._return_embedding,
        )

        return {"documents": docs}<|MERGE_RESOLUTION|>--- conflicted
+++ resolved
@@ -142,15 +142,11 @@
         recreate_index=True,
         return_embedding=True,
     )
-<<<<<<< HEAD
 
     doc = Document(content="test", sparse_embedding=SparseEmbedding(indices=[0, 3, 5], values=[0.1, 0.5, 0.12]))
     document_store.write_documents([doc])
 
-    retriever = QdrantSparseRetriever(document_store=document_store)
-=======
     retriever = QdrantSparseEmbeddingRetriever(document_store=document_store)
->>>>>>> ffe0b745
     sparse_embedding = SparseEmbedding(indices=[0, 1, 2, 3], values=[0.1, 0.8, 0.05, 0.33])
     retriever.run(query_sparse_embedding=sparse_embedding)
     ```
@@ -206,7 +202,7 @@
         return d
 
     @classmethod
-    def from_dict(cls, data: Dict[str, Any]) -> "QdrantSparseRetriever":
+    def from_dict(cls, data: Dict[str, Any]) -> "QdrantSparseEmbeddingRetriever":
         """
         Deserializes the component from a dictionary.
 
