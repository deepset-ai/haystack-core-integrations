from typing import Any, Dict, List, Optional, Union

from haystack import Document, component, default_from_dict, default_to_dict
from haystack.dataclasses.sparse_embedding import SparseEmbedding
from haystack.document_stores.types import FilterPolicy
from haystack.document_stores.types.filter_policy import apply_filter_policy
from haystack_integrations.document_stores.qdrant import QdrantDocumentStore
from qdrant_client.http import models


@component
class QdrantEmbeddingRetriever:
    """
    A component for retrieving documents from an QdrantDocumentStore using dense vectors.

    Usage example:
    ```python
    from haystack.dataclasses import Document
    from haystack_integrations.components.retrievers.qdrant import QdrantEmbeddingRetriever
    from haystack_integrations.document_stores.qdrant import QdrantDocumentStore

    document_store = QdrantDocumentStore(
        ":memory:",
        recreate_index=True,
        return_embedding=True,
    )

    document_store.write_documents([Document(content="test", embedding=[0.5]*768)])

    retriever = QdrantEmbeddingRetriever(document_store=document_store)

    # using a fake vector to keep the example simple
    retriever.run(query_embedding=[0.1]*768)
    ```
    """

    def __init__(
        self,
        document_store: QdrantDocumentStore,
        filters: Optional[Union[Dict[str, Any], models.Filter]] = None,
        top_k: int = 10,
        scale_score: bool = False,
        return_embedding: bool = False,
<<<<<<< HEAD
        filter_policy: Optional[FilterPolicy] = FilterPolicy.REPLACE,
=======
        score_threshold: Optional[float] = None,
>>>>>>> 87bb97df
    ):
        """
        Create a QdrantEmbeddingRetriever component.

        :param document_store: An instance of QdrantDocumentStore.
        :param filters: A dictionary with filters to narrow down the search space.
        :param top_k: The maximum number of documents to retrieve.
        :param scale_score: Whether to scale the scores of the retrieved documents or not.
        :param return_embedding: Whether to return the embedding of the retrieved Documents.
<<<<<<< HEAD
        :param filter_policy: Policy to determine how filters are applied.
=======
        :param score_threshold: A minimal score threshold for the result.
            Score of the returned result might be higher or smaller than the threshold
             depending on the `similarity` function specified in the Document Store.
            E.g. for cosine similarity only higher scores will be returned.
>>>>>>> 87bb97df

        :raises ValueError: If `document_store` is not an instance of `QdrantDocumentStore`.
        """

        if not isinstance(document_store, QdrantDocumentStore):
            msg = "document_store must be an instance of QdrantDocumentStore"
            raise ValueError(msg)

        self._document_store = document_store
        self._filters = filters
        self._top_k = top_k
        self._scale_score = scale_score
        self._return_embedding = return_embedding
<<<<<<< HEAD
        self._filter_policy = filter_policy
=======
        self._score_threshold = score_threshold
>>>>>>> 87bb97df

    def to_dict(self) -> Dict[str, Any]:
        """
        Serializes the component to a dictionary.

        :returns:
            Dictionary with serialized data.
        """
        d = default_to_dict(
            self,
            document_store=self._document_store,
            filters=self._filters,
            top_k=self._top_k,
            filter_policy=self._filter_policy.value if self._filter_policy else None,
            scale_score=self._scale_score,
            return_embedding=self._return_embedding,
            score_threshold=self._score_threshold,
        )
        d["init_parameters"]["document_store"] = self._document_store.to_dict()

        return d

    @classmethod
    def from_dict(cls, data: Dict[str, Any]) -> "QdrantEmbeddingRetriever":
        """
        Deserializes the component from a dictionary.

        :param data:
            Dictionary to deserialize from.
        :returns:
            Deserialized component.
        """
        document_store = QdrantDocumentStore.from_dict(data["init_parameters"]["document_store"])
        data["init_parameters"]["document_store"] = document_store
        if "filter_policy" in data["init_parameters"]:
            data["init_parameters"]["filter_policy"] = FilterPolicy.from_str(data["init_parameters"]["filter_policy"])
        return default_from_dict(cls, data)

    @component.output_types(documents=List[Document])
    def run(
        self,
        query_embedding: List[float],
        filters: Optional[Union[Dict[str, Any], models.Filter]] = None,
        top_k: Optional[int] = None,
        scale_score: Optional[bool] = None,
        return_embedding: Optional[bool] = None,
        score_threshold: Optional[float] = None,
    ):
        """
        Run the Embedding Retriever on the given input data.

        :param query_embedding: Embedding of the query.
        :param filters: A dictionary with filters to narrow down the search space.
        :param top_k: The maximum number of documents to return.
        :param scale_score: Whether to scale the scores of the retrieved documents or not.
        :param return_embedding: Whether to return the embedding of the retrieved Documents.
        :param score_threshold: A minimal score threshold for the result.
        :returns:
            The retrieved documents.

        """
        filters = apply_filter_policy(self._filter_policy, self._filters, filters)

        docs = self._document_store._query_by_embedding(
            query_embedding=query_embedding,
            filters=filters,
            top_k=top_k or self._top_k,
            scale_score=scale_score or self._scale_score,
            return_embedding=return_embedding or self._return_embedding,
            score_threshold=score_threshold or self._score_threshold,
        )

        return {"documents": docs}


@component
class QdrantSparseEmbeddingRetriever:
    """
    A component for retrieving documents from an QdrantDocumentStore using sparse vectors.

    Usage example:
    ```python
    from haystack_integrations.components.retrievers.qdrant import QdrantSparseEmbeddingRetriever
    from haystack_integrations.document_stores.qdrant import QdrantDocumentStore
    from haystack.dataclasses import Document, SparseEmbedding

    document_store = QdrantDocumentStore(
        ":memory:",
        use_sparse_embeddings=True,
        recreate_index=True,
        return_embedding=True,
    )

    doc = Document(content="test", sparse_embedding=SparseEmbedding(indices=[0, 3, 5], values=[0.1, 0.5, 0.12]))
    document_store.write_documents([doc])

    retriever = QdrantSparseEmbeddingRetriever(document_store=document_store)
    sparse_embedding = SparseEmbedding(indices=[0, 1, 2, 3], values=[0.1, 0.8, 0.05, 0.33])
    retriever.run(query_sparse_embedding=sparse_embedding)
    ```
    """

    def __init__(
        self,
        document_store: QdrantDocumentStore,
        filters: Optional[Union[Dict[str, Any], models.Filter]] = None,
        top_k: int = 10,
        scale_score: bool = False,
        return_embedding: bool = False,
<<<<<<< HEAD
        filter_policy: Optional[FilterPolicy] = FilterPolicy.REPLACE,
=======
        score_threshold: Optional[float] = None,
>>>>>>> 87bb97df
    ):
        """
        Create a QdrantSparseEmbeddingRetriever component.

        :param document_store: An instance of QdrantDocumentStore.
        :param filters: A dictionary with filters to narrow down the search space.
        :param top_k: The maximum number of documents to retrieve.
        :param scale_score: Whether to scale the scores of the retrieved documents or not.
        :param return_embedding: Whether to return the sparse embedding of the retrieved Documents.
<<<<<<< HEAD
        :param filter_policy: Policy to determine how filters are applied. Defaults to "replace".
=======
        :param score_threshold: A minimal score threshold for the result.
            Score of the returned result might be higher or smaller than the threshold
             depending on the Distance function used.
            E.g. for cosine similarity only higher scores will be returned.
>>>>>>> 87bb97df

        :raises ValueError: If `document_store` is not an instance of `QdrantDocumentStore`.
        """

        if not isinstance(document_store, QdrantDocumentStore):
            msg = "document_store must be an instance of QdrantDocumentStore"
            raise ValueError(msg)

        self._document_store = document_store
        self._filters = filters
        self._top_k = top_k
        self._scale_score = scale_score
        self._return_embedding = return_embedding
<<<<<<< HEAD
        self._filter_policy = filter_policy
=======
        self._score_threshold = score_threshold
>>>>>>> 87bb97df

    def to_dict(self) -> Dict[str, Any]:
        """
        Serializes the component to a dictionary.

        :returns:
            Dictionary with serialized data.
        """
        d = default_to_dict(
            self,
            document_store=self._document_store,
            filters=self._filters,
            top_k=self._top_k,
            scale_score=self._scale_score,
            filter_policy=self._filter_policy.value if self._filter_policy else None,
            return_embedding=self._return_embedding,
            score_threshold=self._score_threshold,
        )
        d["init_parameters"]["document_store"] = self._document_store.to_dict()

        return d

    @classmethod
    def from_dict(cls, data: Dict[str, Any]) -> "QdrantSparseEmbeddingRetriever":
        """
        Deserializes the component from a dictionary.

        :param data:
            Dictionary to deserialize from.
        :returns:
            Deserialized component.
        """
        document_store = QdrantDocumentStore.from_dict(data["init_parameters"]["document_store"])
        data["init_parameters"]["document_store"] = document_store
        if "filter_policy" in data["init_parameters"]:
            data["init_parameters"]["filter_policy"] = FilterPolicy.from_str(data["init_parameters"]["filter_policy"])
        return default_from_dict(cls, data)

    @component.output_types(documents=List[Document])
    def run(
        self,
        query_sparse_embedding: SparseEmbedding,
        filters: Optional[Union[Dict[str, Any], models.Filter]] = None,
        top_k: Optional[int] = None,
        scale_score: Optional[bool] = None,
        return_embedding: Optional[bool] = None,
        score_threshold: Optional[float] = None,
    ):
        """
        Run the Sparse Embedding Retriever on the given input data.

        :param query_sparse_embedding: Sparse Embedding of the query.
        :param filters: Filters applied to the retrieved Documents. The way runtime filters are applied depends on
                        the `filter_policy` chosen at document store initialization. See init method docstring for more
                        details.
        :param top_k: The maximum number of documents to return.
        :param scale_score: Whether to scale the scores of the retrieved documents or not.
        :param return_embedding: Whether to return the embedding of the retrieved Documents.
        :param score_threshold: A minimal score threshold for the result.
            Score of the returned result might be higher or smaller than the threshold
             depending on the Distance function used.
            E.g. for cosine similarity only higher scores will be returned.
        :returns:
            The retrieved documents.

        """
        filters = apply_filter_policy(self._filter_policy, self._filters, filters)

        docs = self._document_store._query_by_sparse(
            query_sparse_embedding=query_sparse_embedding,
            filters=filters,
            top_k=top_k or self._top_k,
            scale_score=scale_score or self._scale_score,
            return_embedding=return_embedding or self._return_embedding,
            score_threshold=score_threshold or self._score_threshold,
        )

        return {"documents": docs}


@component
class QdrantHybridRetriever:
    """
    A component for retrieving documents from an QdrantDocumentStore using both dense and sparse vectors
    and fusing the results using Reciprocal Rank Fusion.

    Usage example:
    ```python
    from haystack_integrations.components.retrievers.qdrant import QdrantHybridRetriever
    from haystack_integrations.document_stores.qdrant import QdrantDocumentStore
    from haystack.dataclasses import Document, SparseEmbedding

    document_store = QdrantDocumentStore(
        ":memory:",
        use_sparse_embeddings=True,
        recreate_index=True,
        return_embedding=True,
        wait_result_from_api=True,
    )

    doc = Document(content="test",
                   embedding=[0.5]*768,
                   sparse_embedding=SparseEmbedding(indices=[0, 3, 5], values=[0.1, 0.5, 0.12]))

    document_store.write_documents([doc])

    retriever = QdrantHybridRetriever(document_store=document_store)
    embedding = [0.1]*768
    sparse_embedding = SparseEmbedding(indices=[0, 1, 2, 3], values=[0.1, 0.8, 0.05, 0.33])
    retriever.run(query_embedding=embedding, query_sparse_embedding=sparse_embedding)
    ```
    """

    def __init__(
        self,
        document_store: QdrantDocumentStore,
        filters: Optional[Union[Dict[str, Any], models.Filter]] = None,
        top_k: int = 10,
        return_embedding: bool = False,
<<<<<<< HEAD
        filter_policy: Optional[FilterPolicy] = FilterPolicy.REPLACE,
=======
        score_threshold: Optional[float] = None,
>>>>>>> 87bb97df
    ):
        """
        Create a QdrantHybridRetriever component.

        :param document_store: An instance of QdrantDocumentStore.
        :param filters: A dictionary with filters to narrow down the search space.
        :param top_k: The maximum number of documents to retrieve.
        :param return_embedding: Whether to return the embeddings of the retrieved Documents.
<<<<<<< HEAD
        :param filter_policy: Policy to determine how filters are applied.
=======
        :param score_threshold: A minimal score threshold for the result.
            Score of the returned result might be higher or smaller than the threshold
             depending on the Distance function used.
            E.g. for cosine similarity only higher scores will be returned.
>>>>>>> 87bb97df

        :raises ValueError: If 'document_store' is not an instance of QdrantDocumentStore.
        """

        if not isinstance(document_store, QdrantDocumentStore):
            msg = "document_store must be an instance of QdrantDocumentStore"
            raise ValueError(msg)

        self._document_store = document_store
        self._filters = filters
        self._top_k = top_k
        self._return_embedding = return_embedding
<<<<<<< HEAD
        self._filter_policy = filter_policy
=======
        self._score_threshold = score_threshold
>>>>>>> 87bb97df

    def to_dict(self) -> Dict[str, Any]:
        """
        Serializes the component to a dictionary.

        :returns:
            Dictionary with serialized data.
        """
        return default_to_dict(
            self,
            document_store=self._document_store.to_dict(),
            filters=self._filters,
            top_k=self._top_k,
            filter_policy=self._filter_policy.value if self._filter_policy else None,
            return_embedding=self._return_embedding,
            score_threshold=self._score_threshold,
        )

    @classmethod
    def from_dict(cls, data: Dict[str, Any]) -> "QdrantHybridRetriever":
        """
        Deserializes the component from a dictionary.

        :param data:
            Dictionary to deserialize from.
        :returns:
            Deserialized component.
        """
        document_store = QdrantDocumentStore.from_dict(data["init_parameters"]["document_store"])
        data["init_parameters"]["document_store"] = document_store
        if "filter_policy" in data["init_parameters"]:
            data["init_parameters"]["filter_policy"] = FilterPolicy.from_str(data["init_parameters"]["filter_policy"])
        return default_from_dict(cls, data)

    @component.output_types(documents=List[Document])
    def run(
        self,
        query_embedding: List[float],
        query_sparse_embedding: SparseEmbedding,
        filters: Optional[Union[Dict[str, Any], models.Filter]] = None,
        top_k: Optional[int] = None,
        return_embedding: Optional[bool] = None,
        score_threshold: Optional[float] = None,
    ):
        """
        Run the Sparse Embedding Retriever on the given input data.

        :param query_embedding: Dense embedding of the query.
        :param query_sparse_embedding: Sparse embedding of the query.
        :param filters: Filters applied to the retrieved Documents. The way runtime filters are applied depends on
                        the `filter_policy` chosen at document store initialization. See init method docstring for more
                        details.
        :param top_k: The maximum number of documents to return.
        :param return_embedding: Whether to return the embedding of the retrieved Documents.
        :param score_threshold: A minimal score threshold for the result.
            Score of the returned result might be higher or smaller than the threshold
             depending on the Distance function used.
            E.g. for cosine similarity only higher scores will be returned.
        :returns:
            The retrieved documents.

        """
        filters = apply_filter_policy(self._filter_policy, self._filters, filters)

        docs = self._document_store._query_hybrid(
            query_embedding=query_embedding,
            query_sparse_embedding=query_sparse_embedding,
            filters=filters,
            top_k=top_k or self._top_k,
            return_embedding=return_embedding or self._return_embedding,
            score_threshold=score_threshold or self._score_threshold,
        )

        return {"documents": docs}<|MERGE_RESOLUTION|>--- conflicted
+++ resolved
@@ -41,11 +41,8 @@
         top_k: int = 10,
         scale_score: bool = False,
         return_embedding: bool = False,
-<<<<<<< HEAD
         filter_policy: Optional[FilterPolicy] = FilterPolicy.REPLACE,
-=======
-        score_threshold: Optional[float] = None,
->>>>>>> 87bb97df
+        score_threshold: Optional[float] = None,
     ):
         """
         Create a QdrantEmbeddingRetriever component.
@@ -55,14 +52,11 @@
         :param top_k: The maximum number of documents to retrieve.
         :param scale_score: Whether to scale the scores of the retrieved documents or not.
         :param return_embedding: Whether to return the embedding of the retrieved Documents.
-<<<<<<< HEAD
         :param filter_policy: Policy to determine how filters are applied.
-=======
         :param score_threshold: A minimal score threshold for the result.
             Score of the returned result might be higher or smaller than the threshold
              depending on the `similarity` function specified in the Document Store.
             E.g. for cosine similarity only higher scores will be returned.
->>>>>>> 87bb97df
 
         :raises ValueError: If `document_store` is not an instance of `QdrantDocumentStore`.
         """
@@ -76,11 +70,8 @@
         self._top_k = top_k
         self._scale_score = scale_score
         self._return_embedding = return_embedding
-<<<<<<< HEAD
         self._filter_policy = filter_policy
-=======
         self._score_threshold = score_threshold
->>>>>>> 87bb97df
 
     def to_dict(self) -> Dict[str, Any]:
         """
@@ -190,11 +181,8 @@
         top_k: int = 10,
         scale_score: bool = False,
         return_embedding: bool = False,
-<<<<<<< HEAD
         filter_policy: Optional[FilterPolicy] = FilterPolicy.REPLACE,
-=======
-        score_threshold: Optional[float] = None,
->>>>>>> 87bb97df
+        score_threshold: Optional[float] = None,
     ):
         """
         Create a QdrantSparseEmbeddingRetriever component.
@@ -204,14 +192,11 @@
         :param top_k: The maximum number of documents to retrieve.
         :param scale_score: Whether to scale the scores of the retrieved documents or not.
         :param return_embedding: Whether to return the sparse embedding of the retrieved Documents.
-<<<<<<< HEAD
         :param filter_policy: Policy to determine how filters are applied. Defaults to "replace".
-=======
         :param score_threshold: A minimal score threshold for the result.
             Score of the returned result might be higher or smaller than the threshold
              depending on the Distance function used.
             E.g. for cosine similarity only higher scores will be returned.
->>>>>>> 87bb97df
 
         :raises ValueError: If `document_store` is not an instance of `QdrantDocumentStore`.
         """
@@ -225,11 +210,8 @@
         self._top_k = top_k
         self._scale_score = scale_score
         self._return_embedding = return_embedding
-<<<<<<< HEAD
         self._filter_policy = filter_policy
-=======
         self._score_threshold = score_threshold
->>>>>>> 87bb97df
 
     def to_dict(self) -> Dict[str, Any]:
         """
@@ -349,11 +331,8 @@
         filters: Optional[Union[Dict[str, Any], models.Filter]] = None,
         top_k: int = 10,
         return_embedding: bool = False,
-<<<<<<< HEAD
         filter_policy: Optional[FilterPolicy] = FilterPolicy.REPLACE,
-=======
-        score_threshold: Optional[float] = None,
->>>>>>> 87bb97df
+        score_threshold: Optional[float] = None,
     ):
         """
         Create a QdrantHybridRetriever component.
@@ -362,14 +341,11 @@
         :param filters: A dictionary with filters to narrow down the search space.
         :param top_k: The maximum number of documents to retrieve.
         :param return_embedding: Whether to return the embeddings of the retrieved Documents.
-<<<<<<< HEAD
         :param filter_policy: Policy to determine how filters are applied.
-=======
         :param score_threshold: A minimal score threshold for the result.
             Score of the returned result might be higher or smaller than the threshold
              depending on the Distance function used.
             E.g. for cosine similarity only higher scores will be returned.
->>>>>>> 87bb97df
 
         :raises ValueError: If 'document_store' is not an instance of QdrantDocumentStore.
         """
@@ -382,11 +358,8 @@
         self._filters = filters
         self._top_k = top_k
         self._return_embedding = return_embedding
-<<<<<<< HEAD
         self._filter_policy = filter_policy
-=======
         self._score_threshold = score_threshold
->>>>>>> 87bb97df
 
     def to_dict(self) -> Dict[str, Any]:
         """
