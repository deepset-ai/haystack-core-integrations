from typing import ClassVar, Dict, List, Optional, Union

from tqdm import tqdm

from fastembed import TextEmbedding
from fastembed.sparse.sparse_text_embedding import SparseTextEmbedding


class _FastembedEmbeddingBackendFactory:
    """
    Factory class to create instances of fastembed embedding backends.
    """

    _instances: ClassVar[Dict[str, "_FastembedEmbeddingBackend"]] = {}

    @staticmethod
    def get_embedding_backend(
        model_name: str,
        cache_dir: Optional[str] = None,
        threads: Optional[int] = None,
    ):
        embedding_backend_id = f"{model_name}{cache_dir}{threads}"

        if embedding_backend_id in _FastembedEmbeddingBackendFactory._instances:
            return _FastembedEmbeddingBackendFactory._instances[embedding_backend_id]

        embedding_backend = _FastembedEmbeddingBackend(model_name=model_name, cache_dir=cache_dir, threads=threads)
        _FastembedEmbeddingBackendFactory._instances[embedding_backend_id] = embedding_backend
        return embedding_backend


class _FastembedEmbeddingBackend:
    """
    Class to manage fastembed embeddings.
    """

    def __init__(
        self,
        model_name: str,
        cache_dir: Optional[str] = None,
        threads: Optional[int] = None,
    ):
        self.model = TextEmbedding(model_name=model_name, cache_dir=cache_dir, threads=threads)

    def embed(self, data: List[str], progress_bar=True, **kwargs) -> List[List[float]]:
        # the embed method returns a Iterable[np.ndarray], so we convert it to a list of lists
<<<<<<< HEAD
        embeddings = [np_array.tolist() for np_array in self.model.embed(data, **kwargs)]
        return embeddings


class _FastembedSparseEmbeddingBackendFactory:
    """
    Factory class to create instances of fastembed sparse embedding backends.
    """

    _instances: ClassVar[Dict[str, "_FastembedSparseEmbeddingBackend"]] = {}

    @staticmethod
    def get_embedding_backend(
        model_name: str,
        cache_dir: Optional[str] = None,
        threads: Optional[int] = None,
    ):
        embedding_backend_id = f"{model_name}{cache_dir}{threads}"

        if embedding_backend_id in _FastembedSparseEmbeddingBackendFactory._instances:
            return _FastembedSparseEmbeddingBackendFactory._instances[embedding_backend_id]

        embedding_backend = _FastembedSparseEmbeddingBackend(
            model_name=model_name, cache_dir=cache_dir, threads=threads
        )
        _FastembedSparseEmbeddingBackendFactory._instances[embedding_backend_id] = embedding_backend
        return embedding_backend


class _FastembedSparseEmbeddingBackend:
    """
    Class to manage fastembed sparse embeddings.
    """

    def __init__(
        self,
        model_name: str,
        cache_dir: Optional[str] = None,
        threads: Optional[int] = None,
    ):
        self.model = SparseTextEmbedding(model_name=model_name, cache_dir=cache_dir, threads=threads)

    def embed(self, data: List[List[str]], **kwargs) -> List[Dict[str, Union[List[int], List[float]]]]:
        # The embed method returns a Iterable[SparseEmbedding], so we convert it to a list of dictionaries.
        # Each dict contains an `indices` key containing a list of int and an `values` key containing a list of floats.
        sparse_embeddings = [sparse_embedding.as_object() for sparse_embedding in self.model.embed(data, **kwargs)]
        for embedding in sparse_embeddings:
            embedding["indices"] = embedding["indices"].tolist()
            embedding["values"] = embedding["values"].tolist()

        return sparse_embeddings
=======
        embeddings = []
        embeddings_iterable = self.model.embed(data, **kwargs)
        for np_array in tqdm(
            embeddings_iterable, disable=not progress_bar, desc="Calculating embeddings", total=len(data)
        ):
            embeddings.append(np_array.tolist())
        return embeddings
>>>>>>> d7554dd4
<|MERGE_RESOLUTION|>--- conflicted
+++ resolved
@@ -44,8 +44,12 @@
 
     def embed(self, data: List[str], progress_bar=True, **kwargs) -> List[List[float]]:
         # the embed method returns a Iterable[np.ndarray], so we convert it to a list of lists
-<<<<<<< HEAD
-        embeddings = [np_array.tolist() for np_array in self.model.embed(data, **kwargs)]
+        embeddings = []
+        embeddings_iterable = self.model.embed(data, **kwargs)
+        for np_array in tqdm(
+            embeddings_iterable, disable=not progress_bar, desc="Calculating embeddings", total=len(data)
+        ):
+            embeddings.append(np_array.tolist())
         return embeddings
 
 
@@ -95,13 +99,4 @@
             embedding["indices"] = embedding["indices"].tolist()
             embedding["values"] = embedding["values"].tolist()
 
-        return sparse_embeddings
-=======
-        embeddings = []
-        embeddings_iterable = self.model.embed(data, **kwargs)
-        for np_array in tqdm(
-            embeddings_iterable, disable=not progress_bar, desc="Calculating embeddings", total=len(data)
-        ):
-            embeddings.append(np_array.tolist())
-        return embeddings
->>>>>>> d7554dd4
+        return sparse_embeddings