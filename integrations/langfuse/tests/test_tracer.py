--- conflicted
+++ resolved
@@ -406,7 +406,6 @@
             from haystack_integrations.tracing.langfuse import LangfuseTracer
 
             LangfuseTracer(tracer=MockTracer(), name="Haystack", public=False)
-<<<<<<< HEAD
             assert "tracing is disabled" in caplog.text
 
     def test_context_cleanup_after_nested_failures(self):
@@ -534,6 +533,4 @@
         assert task2_spans[1][2] == task2_inner  # current_span during inner
         assert task2_spans[2][2] == task2_outer  # current_span after inner
         assert task2_spans[3][2] is None  # current_span after outer
-=======
-            assert "tracing is disabled" in caplog.text
->>>>>>> f60ec4c9
+  