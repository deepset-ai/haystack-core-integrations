# SPDX-FileCopyrightText: 2023-present deepset GmbH <info@deepset.ai>
#
# SPDX-License-Identifier: Apache-2.0

import asyncio
import datetime
import logging
import sys
from typing import Optional
from unittest.mock import MagicMock, Mock, patch

import pytest
from haystack.dataclasses import ChatMessage, ToolCall

from haystack_integrations.tracing.langfuse.tracer import (
    _COMPONENT_OUTPUT_KEY,
    DefaultSpanHandler,
    LangfuseSpan,
    LangfuseTracer,
    SpanContext,
)


# Mock functions for Langfuse v3 API
def mock_get_client():
    mock_client = Mock()
    mock_client.start_as_current_span = Mock(return_value=MockContextManager())
    mock_client.start_as_current_observation = Mock(return_value=MockContextManager())
    mock_client.get_current_trace_id = Mock(return_value="mock_trace_id_123")
    return mock_client


class MockContextManager:
    """Mock context manager that simulates Langfuse v3 context managers"""

    def __init__(self, name="mock_span"):
        self._span = MockSpan(name)

    def __enter__(self):
        return self._span

    def __exit__(self, exc_type, exc_val, exc_tb):
        pass


class MockSpan:
    def __init__(self, name="mock_span"):
        self._data = {}
        self.operation_name = name
        self._name = name
        # Make update a Mock so we can assert on it, but also make it actually work
        self.update = Mock(side_effect=self._update_data)

    def _update_data(self, **kwargs):
        """Helper method to actually update _data when update is called"""
        self._data.update(kwargs)

    def raw_span(self):
        return self

    def span(self, name=None):
        # Return a new mock span for child spans
        return MockSpan(name=name or "child_span")

    def update_trace(self, **kwargs):
        # v3 API method for updating trace-level data
        self._data.update(kwargs)

    def generation(self, name=None):
        # Return a new mock span for generation spans
        return MockSpan(name=name or "generation_span")

    def end(self):
        pass


class MockTracer:
    def trace(self, name, **kwargs):  # noqa: ARG002
        # Return a unique mock span for each trace call
        return MockSpan(name=name)

    def flush(self):
        pass


class MockLangfuseClient:
    """Mock Langfuse client that has all the required methods"""

    def __init__(self):
        self._mock_context_manager = MockContextManager()

    def start_as_current_span(self, name=None, **kwargs):
        return self._mock_context_manager

    def start_as_current_observation(self, name=None, as_type=None, **kwargs):
        return self._mock_context_manager

    def get_current_trace_id(self):
        return "mock_trace_id_123"

    def get_current_observation_id(self):
        return "mock_observation_id_123"

    def flush(self):
        pass


class CustomSpanHandler(DefaultSpanHandler):
    def handle(self, span: LangfuseSpan, component_type: Optional[str]) -> None:
        if component_type == "OpenAIChatGenerator":
            output = span.get_data().get(_COMPONENT_OUTPUT_KEY, {})
            replies = output.get("replies", [])
            if len(replies[0].text) > 10:
                span.raw_span().update(level="WARNING", status_message="Response too long (> 10 chars)")


class TestLangfuseSpan:
    #  LangfuseSpan can be initialized with a span object
    def test_initialized_with_span_object(self):
        mock_context_manager = MockContextManager()
        span = LangfuseSpan(mock_context_manager)
        assert span.raw_span() == mock_context_manager._span

    #  set_tag method can update metadata of the span object
    def test_set_tag_updates_metadata(self):
        mock_context_manager = MockContextManager()
        span = LangfuseSpan(mock_context_manager)

        span.set_tag("key", "value")
        mock_context_manager._span.update.assert_called_once_with(metadata={"key": "value"})
        assert span._data["key"] == "value"

    #  set_content_tag method can update input and output of the span object
    def test_set_content_tag_updates_input_and_output(self):
        mock_context_manager = MockContextManager()

        span = LangfuseSpan(mock_context_manager)
        span.set_content_tag("test.input", "input_value")
        # Check that the span.update method was called with input parameter
        mock_context_manager._span.update.assert_called_with(input="input_value")

        mock_context_manager._span.update.reset_mock()
        span.set_content_tag("test.output", "output_value")
        # Check that the span.update method was called with output parameter
        mock_context_manager._span.update.assert_called_with(output="output_value")

    # set_content_tag method can update input and output of the span object with messages/replies
    def test_set_content_tag_updates_input_and_output_with_messages(self):
        mock_context_manager = MockContextManager()

        # test message input
        span = LangfuseSpan(mock_context_manager)
        span.set_content_tag("key.input", {"messages": [ChatMessage.from_user("message")]})
        assert mock_context_manager._span.update.call_count == 1
        # check we converted ChatMessage to OpenAI format
        assert mock_context_manager._span.update.call_args_list[0][1] == {
            "input": [{"role": "user", "content": "message"}]
        }
        # test replies ChatMessage list
        mock_context_manager._span.update.reset_mock()
        span.set_content_tag("key.output", {"replies": [ChatMessage.from_system("reply")]})
        assert mock_context_manager._span.update.call_count == 1
        # check we converted ChatMessage to OpenAI format
        assert mock_context_manager._span.update.call_args_list[0][1] == {
            "output": [{"role": "system", "content": "reply"}]
        }

        # test replies string list
        mock_context_manager._span.update.reset_mock()
        span.set_content_tag("key.output", {"replies": ["reply1", "reply2"]})
        assert mock_context_manager._span.update.call_count == 1
        # check we handle properly string list replies
        assert mock_context_manager._span.update.call_args_list[0][1] == {"output": ["reply1", "reply2"]}


class TestSpanContext:
    def test_post_init(self):
        with pytest.raises(ValueError):
            SpanContext(name=None, operation_name="operation_name", component_type=None, tags={}, parent_span=None)
        with pytest.raises(ValueError):
            SpanContext(name="name", operation_name=None, component_type=None, tags={}, parent_span=None)
        with pytest.raises(ValueError):
            SpanContext(
                name="name",
                operation_name="operation_name",
                component_type=None,
                tags={},
                parent_span=None,
                trace_name=None,
            )


class TestDefaultSpanHandler:
    def test_handle_generator(self):
        mock_span = Mock()
        mock_span.raw_span.return_value = mock_span
        mock_span.get_data.return_value = {
            "haystack.component.type": "OpenAIGenerator",
            "haystack.component.output": {"replies": ["This the LLM's response"], "meta": [{"model": "test_model"}]},
        }

        handler = DefaultSpanHandler()
        handler.handle(mock_span, component_type="OpenAIGenerator")

        assert mock_span.update.call_count == 1
        assert mock_span.update.call_args_list[0][1] == {"usage": None, "model": "test_model"}

    def test_handle_chat_generator(self):
        mock_span = Mock()
        mock_span.raw_span.return_value = mock_span
        mock_span.get_data.return_value = {
            "haystack.component.type": "OpenAIChatGenerator",
            "haystack.component.output": {
                "replies": [
                    ChatMessage.from_assistant(
                        "This the LLM's response",
                        meta={"model": "test_model", "completion_start_time": "2021-07-27T16:02:08.012345"},
                    )
                ]
            },
        }

        handler = DefaultSpanHandler()
        handler.handle(mock_span, component_type="OpenAIChatGenerator")

        assert mock_span.update.call_count == 1
        assert mock_span.update.call_args_list[0][1] == {
            "usage": None,
            "model": "test_model",
            "completion_start_time": datetime.datetime(  # noqa: DTZ001
                2021, 7, 27, 16, 2, 8, 12345
            ),
        }

    def test_handle_bad_completion_start_time(self, caplog):
        mock_span = Mock()
        mock_span.raw_span.return_value = mock_span
        mock_span.get_data.return_value = {
            "haystack.component.type": "OpenAIChatGenerator",
            "haystack.component.output": {
                "replies": [
                    ChatMessage.from_assistant(
                        "This the LLM's response",
                        meta={"model": "test_model", "completion_start_time": "2021-07-32"},
                    )
                ]
            },
        }

        handler = DefaultSpanHandler()
        with caplog.at_level(logging.ERROR):
            handler.handle(mock_span, component_type="OpenAIChatGenerator")
            assert "Failed to parse completion_start_time" in caplog.text

        assert mock_span.update.call_count == 1
        assert mock_span.update.call_args_list[0][1] == {
            "usage": None,
            "model": "test_model",
            "completion_start_time": None,
        }


class TestCustomSpanHandler:
    def test_handle(self):
        mock_span = Mock()
        mock_span.raw_span.return_value = mock_span
        mock_span.get_data.return_value = {
            "haystack.component.type": "OpenAIChatGenerator",
            "haystack.component.output": {
                "replies": [
                    ChatMessage.from_assistant(
                        "This the LLM's response",
                        meta={"model": "test_model", "completion_start_time": "2021-07-32"},
                    )
                ]
            },
        }

        handler = CustomSpanHandler()
        handler.handle(mock_span, component_type="OpenAIChatGenerator")

        assert mock_span.update.call_count == 1
        assert mock_span.update.call_args_list[0][1] == {
            "level": "WARNING",
            "status_message": "Response too long (> 10 chars)",
        }


class TestLangfuseTracer:
    def test_initialization(self):
        langfuse_instance = Mock()
        tracer = LangfuseTracer(tracer=langfuse_instance, name="Haystack", public=True)
        assert tracer._tracer == langfuse_instance
        # Check behavioral state instead of internal _context list
        assert tracer.current_span() is None
        assert tracer._name == "Haystack"
        assert tracer._public

    def test_create_new_span(self):
        mock_raw_span = MagicMock()
        mock_raw_span.operation_name = "operation_name"
        mock_raw_span.metadata = {"tag1": "value1", "tag2": "value2"}

<<<<<<< HEAD
        with patch("haystack_integrations.tracing.langfuse.tracer.LangfuseSpan") as mock_langfuse_span:
            mock_span_instance = mock_langfuse_span.return_value
=======
        with patch("haystack_integrations.tracing.langfuse.tracer.LangfuseSpan") as MockLangfuseSpan, patch(
            "haystack_integrations.tracing.langfuse.tracer.langfuse.get_client"
        ) as mock_get_client:
            mock_span_instance = MockLangfuseSpan.return_value
>>>>>>> de39aa19
            mock_span_instance.raw_span.return_value = mock_raw_span

            mock_client = mock_get_client()
            mock_context_manager = MockContextManager()
            mock_context_manager._span = mock_raw_span
            mock_client.start_as_current_span.return_value = mock_context_manager

            mock_tracer = MagicMock()
            tracer = LangfuseTracer(tracer=mock_tracer, name="Haystack", public=False)

            # check that the trace method is called on the tracer instance with the provided operation name and tags
            with tracer.trace("operation_name", tags={"tag1": "value1", "tag2": "value2"}) as span:
                # Check that there is a current active span during tracing
                assert tracer.current_span() is not None, "There should be an active span during tracing"
                assert tracer.current_span() == span, "The current span should be the active span"
                assert span.raw_span().operation_name == "operation_name"
                assert span.raw_span().metadata == {"tag1": "value1", "tag2": "value2"}

            # Check that the span is cleaned up after tracing
            assert tracer.current_span() is None, "There should be no active span after tracing completes"

    # check that update method is called on the span instance with the provided key value pairs
    def test_update_span_with_pipeline_input_output_data(self):
        with patch("haystack_integrations.tracing.langfuse.tracer.langfuse.get_client") as mock_get_client:
            mock_client = mock_get_client()

            tracer = LangfuseTracer(tracer=MockLangfuseClient(), name="Haystack", public=False)
            with tracer.trace(operation_name="operation_name", tags={"haystack.pipeline.input_data": "hello"}) as span:
                assert span.raw_span()._data["metadata"] == {"haystack.pipeline.input_data": "hello"}

            with tracer.trace(operation_name="operation_name", tags={"haystack.pipeline.output_data": "bye"}) as span:
                assert span.raw_span()._data["metadata"] == {"haystack.pipeline.output_data": "bye"}

    def test_trace_generation(self):
<<<<<<< HEAD
        tracer = LangfuseTracer(tracer=MockTracer(), name="Haystack", public=False)
        tags = {
            "haystack.component.type": "OpenAIChatGenerator",
            "haystack.component.output": {
                "replies": [
                    ChatMessage.from_assistant(
                        "", meta={"completion_start_time": "2021-07-27T16:02:08.012345", "model": "test_model"}
                    )
                ]
            },
        }
        with tracer.trace(operation_name="operation_name", tags=tags) as span:
            ...
        assert span.raw_span()._data["usage"] is None
        assert span.raw_span()._data["model"] == "test_model"
        assert span.raw_span()._data["completion_start_time"] == datetime.datetime(  # noqa: DTZ001
            2021, 7, 27, 16, 2, 8, 12345
        )
=======
        with patch("haystack_integrations.tracing.langfuse.tracer.langfuse.get_client") as mock_get_client:
            mock_client = mock_get_client()

            tracer = LangfuseTracer(tracer=MockLangfuseClient(), name="Haystack", public=False)
            tags = {
                "haystack.component.type": "OpenAIChatGenerator",
                "haystack.component.output": {
                    "replies": [
                        ChatMessage.from_assistant(
                            "", meta={"completion_start_time": "2021-07-27T16:02:08.012345", "model": "test_model"}
                        )
                    ]
                },
            }
            with tracer.trace(operation_name="operation_name", tags=tags) as span:
                ...
            assert span.raw_span()._data["usage"] is None
            assert span.raw_span()._data["model"] == "test_model"
            assert span.raw_span()._data["completion_start_time"] == datetime.datetime(2021, 7, 27, 16, 2, 8, 12345)
>>>>>>> de39aa19

    def test_handle_tool_invoker(self):
        """
        Test that the ToolInvoker span name is updated correctly with the tool names invoked for better UI/UX
        """
        mock_span = Mock()
        mock_span.raw_span.return_value = mock_span

        # Simulate data for the ToolInvoker component
        span_data = {
            "haystack.component.name": "tool_invoker",
            "haystack.component.type": "ToolInvoker",
            "haystack.component.input": {
                "messages": [
                    # Create a chat message with tool calls
                    ChatMessage.from_assistant(
                        text="Calling tools",
                        tool_calls=[
                            ToolCall(tool_name="search_tool", arguments={"query": "test"}),
                            ToolCall(tool_name="search_tool", arguments={"query": "another test"}),
                            ToolCall(tool_name="weather_tool", arguments={"location": "Berlin"}),
                        ],
                    )
                ]
            },
        }

        mock_span.get_data.return_value = span_data

        handler = DefaultSpanHandler()
        handler.handle(mock_span, component_type="ToolInvoker")

        assert mock_span.update.call_count >= 1
        name_update_call = None
        for call in mock_span.update.call_args_list:
            if "name" in call[1]:
                name_update_call = call
                break

        assert name_update_call is not None, "No call to update the span name was made"
        updated_name = name_update_call[1]["name"]

        # verify the format of the updated span name to be: `original_component_name - [list_of_tool_names]`
        assert updated_name != "tool_invoker", "Expected 'tool_invoker` to be upddated with tool names"
        assert " - " in updated_name, f"Expected ' - ' in {updated_name}"
        assert "[" in updated_name, f"Expected '[' in {updated_name}"
        assert "]" in updated_name, f"Expected ']' in {updated_name}"
        assert "tool_invoker" in updated_name, f"Expected 'tool_invoker' in {updated_name}"
        assert "search_tool (x2)" in updated_name, f"Expected 'search_tool (x2)' in {updated_name}"
        assert "weather_tool" in updated_name, f"Expected 'weather_tool' in {updated_name}"

    def test_trace_generation_invalid_start_time(self):
        with patch("haystack_integrations.tracing.langfuse.tracer.langfuse.get_client") as mock_get_client:
            mock_client = mock_get_client()

            tracer = LangfuseTracer(tracer=MockLangfuseClient(), name="Haystack", public=False)
            tags = {
                "haystack.component.type": "OpenAIChatGenerator",
                "haystack.component.output": {
                    "replies": [
                        ChatMessage.from_assistant("", meta={"completion_start_time": "foobar", "model": "test_model"}),
                    ]
                },
            }
            with tracer.trace(operation_name="operation_name", tags=tags) as span:
                ...
            assert span.raw_span()._data["usage"] is None
            assert span.raw_span()._data["model"] == "test_model"
            assert span.raw_span()._data["completion_start_time"] is None

    def test_update_span_gets_flushed_by_default(self):
        tracer_mock = MockLangfuseClient()
        tracer_mock.flush = Mock()  # Make flush a mock for assertions

        tracer = LangfuseTracer(tracer=tracer_mock, name="Haystack", public=False)
        with tracer.trace(operation_name="operation_name", tags={"haystack.pipeline.input_data": "hello"}):
            pass

        tracer_mock.flush.assert_called_once()

    def test_update_span_flush_disable(self, monkeypatch):
        monkeypatch.setenv("HAYSTACK_LANGFUSE_ENFORCE_FLUSH", "false")
        tracer_mock = MockLangfuseClient()
        tracer_mock.flush = Mock()  # Make flush a mock for assertions

        # Re-import LangfuseTracer to ensure it picks up the new environment variable
        from haystack_integrations.tracing.langfuse.tracer import LangfuseTracer  # noqa: PLC0415

        tracer = LangfuseTracer(tracer=tracer_mock, name="Haystack", public=False)
        with tracer.trace(operation_name="operation_name", tags={"haystack.pipeline.input_data": "hello"}):
            pass

        tracer_mock.flush.assert_not_called()

    def test_context_is_empty_after_tracing(self):
        tracer_mock = MockLangfuseClient()

        tracer = LangfuseTracer(tracer=tracer_mock, name="Haystack", public=False)
        with tracer.trace(operation_name="operation_name", tags={"haystack.pipeline.input_data": "hello"}):
            pass

        # Check behavioral state instead of internal _context list
        assert tracer.current_span() is None

    def test_init_with_tracing_disabled(self, monkeypatch, caplog):
        # Clear haystack modules because ProxyTracer is initialized whenever haystack is imported
        modules_to_clear = [name for name in sys.modules if name.startswith("haystack")]
        for name in modules_to_clear:
            sys.modules.pop(name, None)

        # Re-import LangfuseTracer and instantiate it with tracing disabled
        with caplog.at_level(logging.WARNING):
            monkeypatch.setenv("HAYSTACK_CONTENT_TRACING_ENABLED", "false")
            from haystack_integrations.tracing.langfuse import LangfuseTracer  # noqa: PLC0415

            LangfuseTracer(tracer=MockLangfuseClient(), name="Haystack", public=False)
            assert "tracing is disabled" in caplog.text

    def test_async_concurrency_span_isolation(self):
        """
        Test that concurrent async traces maintain isolated span contexts.

        This test verifies that the context-local span stack prevents cross-request
        span interleaving in concurrent environments like FastAPI servers.
        """
        tracer = LangfuseTracer(tracer=MockLangfuseClient(), name="Haystack", public=False)

        # Track spans from each task for verification
        task1_spans = []
        task2_spans = []

        async def trace_task(task_id: str, spans_list: list):
            """Simulate a request with nested tracing operations"""
            with tracer.trace(f"outer_operation_{task_id}") as outer_span:
                spans_list.append(("outer", outer_span, tracer.current_span()))

                # Simulate some async work
                await asyncio.sleep(0.01)

                with tracer.trace(f"inner_operation_{task_id}") as inner_span:
                    spans_list.append(("inner", inner_span, tracer.current_span()))

                    # Simulate more async work
                    await asyncio.sleep(0.01)

                    # Verify nested relationship within this task
                    assert tracer.current_span() == inner_span

                # After inner span, outer should be current again
                spans_list.append(("after_inner", None, tracer.current_span()))
                assert tracer.current_span() == outer_span

            # After all spans, should be None
            spans_list.append(("after_outer", None, tracer.current_span()))
            assert tracer.current_span() is None

        async def run_concurrent_traces():
            """Run two concurrent tracing tasks"""
            await asyncio.gather(trace_task("task1", task1_spans), trace_task("task2", task2_spans))

        # Run the concurrent test
        asyncio.run(run_concurrent_traces())

        # Verify both tasks completed successfully
        assert len(task1_spans) == 4
        assert len(task2_spans) == 4

        # Verify each task had proper span isolation
        # Task 1 spans should be different from Task 2 spans
        task1_outer = task1_spans[0][1]  # outer span from task1
        task2_outer = task2_spans[0][1]  # outer span from task2
        assert task1_outer != task2_outer

        task1_inner = task1_spans[1][1]  # inner span from task1
        task2_inner = task2_spans[1][1]  # inner span from task2
        assert task1_inner != task2_inner

        # Verify proper nesting within each task
        # Task 1: outer -> inner -> outer -> None
        assert task1_spans[0][2] == task1_outer  # current_span during outer
        assert task1_spans[1][2] == task1_inner  # current_span during inner
        assert task1_spans[2][2] == task1_outer  # current_span after inner
        assert task1_spans[3][2] is None  # current_span after outer

        # Task 2: outer -> inner -> outer -> None
        assert task2_spans[0][2] == task2_outer  # current_span during outer
        assert task2_spans[1][2] == task2_inner  # current_span during inner
        assert task2_spans[2][2] == task2_outer  # current_span after inner
        assert task2_spans[3][2] is None  # current_span after outer<|MERGE_RESOLUTION|>--- conflicted
+++ resolved
@@ -301,23 +301,15 @@
         mock_raw_span.operation_name = "operation_name"
         mock_raw_span.metadata = {"tag1": "value1", "tag2": "value2"}
 
-<<<<<<< HEAD
         with patch("haystack_integrations.tracing.langfuse.tracer.LangfuseSpan") as mock_langfuse_span:
             mock_span_instance = mock_langfuse_span.return_value
-=======
-        with patch("haystack_integrations.tracing.langfuse.tracer.LangfuseSpan") as MockLangfuseSpan, patch(
-            "haystack_integrations.tracing.langfuse.tracer.langfuse.get_client"
-        ) as mock_get_client:
-            mock_span_instance = MockLangfuseSpan.return_value
->>>>>>> de39aa19
             mock_span_instance.raw_span.return_value = mock_raw_span
 
-            mock_client = mock_get_client()
             mock_context_manager = MockContextManager()
             mock_context_manager._span = mock_raw_span
-            mock_client.start_as_current_span.return_value = mock_context_manager
-
             mock_tracer = MagicMock()
+            mock_tracer.start_as_current_span.return_value = mock_context_manager
+
             tracer = LangfuseTracer(tracer=mock_tracer, name="Haystack", public=False)
 
             # check that the trace method is called on the tracer instance with the provided operation name and tags
@@ -344,26 +336,6 @@
                 assert span.raw_span()._data["metadata"] == {"haystack.pipeline.output_data": "bye"}
 
     def test_trace_generation(self):
-<<<<<<< HEAD
-        tracer = LangfuseTracer(tracer=MockTracer(), name="Haystack", public=False)
-        tags = {
-            "haystack.component.type": "OpenAIChatGenerator",
-            "haystack.component.output": {
-                "replies": [
-                    ChatMessage.from_assistant(
-                        "", meta={"completion_start_time": "2021-07-27T16:02:08.012345", "model": "test_model"}
-                    )
-                ]
-            },
-        }
-        with tracer.trace(operation_name="operation_name", tags=tags) as span:
-            ...
-        assert span.raw_span()._data["usage"] is None
-        assert span.raw_span()._data["model"] == "test_model"
-        assert span.raw_span()._data["completion_start_time"] == datetime.datetime(  # noqa: DTZ001
-            2021, 7, 27, 16, 2, 8, 12345
-        )
-=======
         with patch("haystack_integrations.tracing.langfuse.tracer.langfuse.get_client") as mock_get_client:
             mock_client = mock_get_client()
 
@@ -383,7 +355,6 @@
             assert span.raw_span()._data["usage"] is None
             assert span.raw_span()._data["model"] == "test_model"
             assert span.raw_span()._data["completion_start_time"] == datetime.datetime(2021, 7, 27, 16, 2, 8, 12345)
->>>>>>> de39aa19
 
     def test_handle_tool_invoker(self):
         """
