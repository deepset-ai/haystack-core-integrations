# SPDX-FileCopyrightText: 2023-present deepset GmbH <info@deepset.ai>
#
# SPDX-License-Identifier: Apache-2.0
import logging
from typing import Any, Dict, List, Literal, Optional

from haystack import default_to_dict
from haystack.dataclasses.document import ByteStream, Document
from haystack.document_stores.errors import DocumentStoreError, DuplicateDocumentError
from haystack.document_stores.types import DuplicatePolicy
from haystack.utils.filters import convert

from psycopg import Error, IntegrityError, connect
from psycopg.abc import Query
from psycopg.cursor import Cursor
from psycopg.rows import dict_row
from psycopg.sql import SQL, Identifier
from psycopg.sql import Literal as SQLLiteral
from psycopg.types.json import Jsonb

from pgvector.psycopg import register_vector

from .filters import _normalize_filters, _build_where_clause

logger = logging.getLogger(__name__)

CREATE_TABLE_STATEMENT = """
CREATE TABLE IF NOT EXISTS {table_name} (
id VARCHAR(128) PRIMARY KEY,
embedding VECTOR({embedding_dimension}),
content TEXT,
dataframe JSONB,
blob_data BYTEA,
blob_meta JSONB,
blob_mime_type VARCHAR(255),
meta JSONB)
"""

<<<<<<< HEAD
COLUMNS = [el.split()[0] for el in CREATE_TABLE_STATEMENT.splitlines()[2:]]
=======
INSERT_STATEMENT = """
INSERT INTO {table_name}
(id, embedding, content, dataframe, blob_data, blob_meta, blob_mime_type, meta)
VALUES (%(id)s, %(embedding)s, %(content)s, %(dataframe)s, %(blob_data)s, %(blob_meta)s, %(blob_mime_type)s, %(meta)s)
"""

UPDATE_STATEMENT = """
ON CONFLICT (id) DO UPDATE SET
embedding = EXCLUDED.embedding,
content = EXCLUDED.content,
dataframe = EXCLUDED.dataframe,
blob_data = EXCLUDED.blob_data,
blob_meta = EXCLUDED.blob_meta,
blob_mime_type = EXCLUDED.blob_mime_type,
meta = EXCLUDED.meta
"""
>>>>>>> 96b709d1

VECTOR_FUNCTION_TO_POSTGRESQL_OPS = {
    "cosine_distance": "vector_cosine_ops",
    "inner_product": "vector_ip_ops",
    "l2_distance": "vector_l2_ops",
}

HNSW_INDEX_CREATION_VALID_KWARGS = ["m", "ef_construction"]

HNSW_INDEX_NAME = "haystack_hnsw_index"


class PgvectorDocumentStore:
    def __init__(
        self,
        *,
        connection_string: str,
        table_name: str = "haystack_documents",
        embedding_dimension: int = 768,
        vector_function: Literal["cosine_distance", "inner_product", "l2_distance"] = "cosine_distance",
        recreate_table: bool = False,
        search_strategy: Literal["exact_nearest_neighbor", "hnsw"] = "exact_nearest_neighbor",
        hnsw_recreate_index_if_exists: bool = False,
        hnsw_index_creation_kwargs: Optional[Dict[str, int]] = None,
        hnsw_ef_search: Optional[int] = None,
    ):
        """
        Creates a new PgvectorDocumentStore instance.
        It is meant to be connected to a PostgreSQL database with the pgvector extension installed.
        A specific table to store Haystack documents will be created if it doesn't exist yet.

        :param connection_string: The connection string to use to connect to the PostgreSQL database.
            e.g. "postgresql://USER:PASSWORD@HOST:PORT/DB_NAME"
        :param table_name: The name of the table to use to store Haystack documents. Defaults to "haystack_documents".
        :param embedding_dimension: The dimension of the embedding. Defaults to 768.
        :param vector_function: The similarity function to use when searching for similar embeddings.
            Defaults to "cosine_distance". Set it to one of the following values:
        :type vector_function: Literal["cosine_distance", "inner_product", "l2_distance"]
        :param recreate_table: Whether to recreate the table if it already exists. Defaults to False.
        :param search_strategy: The search strategy to use when searching for similar embeddings.
            Defaults to "exact_nearest_neighbor". "hnsw" is an approximate nearest neighbor search strategy,
            which trades off some accuracy for speed; it is recommended for large numbers of documents.
        :type search_strategy: Literal["exact_nearest_neighbor", "hnsw"]
        :param hnsw_recreate_index_if_exists: Whether to recreate the HNSW index if it already exists.
            Defaults to False. Only used if search_strategy is set to "hnsw".
        :param hnsw_index_creation_kwargs: Additional keyword arguments to pass to the HNSW index creation.
            Only used if search_strategy is set to "hnsw". You can find the list of valid arguments in the
            pgvector documentation: https://github.com/pgvector/pgvector?tab=readme-ov-file#hnsw
        :param hnsw_ef_search: The ef_search parameter to use at query time. Only used if search_strategy is set to
            "hnsw". You can find more information about this parameter in the pgvector documentation:
            https://github.com/pgvector/pgvector?tab=readme-ov-file#hnsw
        """

        self.connection_string = connection_string
        self.table_name = table_name
        self.embedding_dimension = embedding_dimension
        self.vector_function = vector_function
        self.recreate_table = recreate_table
        self.search_strategy = search_strategy
        self.hnsw_recreate_index_if_exists = hnsw_recreate_index_if_exists
        self.hnsw_index_creation_kwargs = hnsw_index_creation_kwargs or {}
        self.hnsw_ef_search = hnsw_ef_search

        connection = connect(connection_string)
        connection.autocommit = True
        self._connection = connection

        # we create a generic cursor and another one that returns dictionaries
        self._cursor = connection.cursor()
        self._dict_cursor = connection.cursor(row_factory=dict_row)

        connection.execute("CREATE EXTENSION IF NOT EXISTS vector")
        register_vector(connection)

        if recreate_table:
            self.delete_table()
        self._create_table_if_not_exists()

        if search_strategy == "hnsw":
            self._handle_hnsw()

    def to_dict(self) -> Dict[str, Any]:
        return default_to_dict(
            self,
            connection_string=self.connection_string,
            table_name=self.table_name,
            embedding_dimension=self.embedding_dimension,
            vector_function=self.vector_function,
            recreate_table=self.recreate_table,
            search_strategy=self.search_strategy,
            hnsw_recreate_index_if_exists=self.hnsw_recreate_index_if_exists,
            hnsw_index_creation_kwargs=self.hnsw_index_creation_kwargs,
            hnsw_ef_search=self.hnsw_ef_search,
        )

    def _execute_sql(
        self, sql_query: Query, params: Optional[tuple] = None, error_msg: str = "", cursor: Optional[Cursor] = None
    ):
        """
        Internal method to execute SQL statements and handle exceptions.

        :param sql_query: The SQL query to execute.
        :param params: The parameters to pass to the SQL query.
        :param error_msg: The error message to use if an exception is raised.
        :param cursor: The cursor to use to execute the SQL query. Defaults to self._cursor.
        """

        params = params or ()
        cursor = cursor or self._cursor

        try:
            if not isinstance(sql_query, str):
                print("***QUERY: "+sql_query.as_string(cursor))
            print("***PARAMS: "+str(params))
            result = cursor.execute(sql_query, params)
        except Error as e:
            self._connection.rollback()
            # print(cursor._query)
            raise DocumentStoreError(error_msg) from e
        
        return result

    def _create_table_if_not_exists(self):
        """
        Creates the table to store Haystack documents if it doesn't exist yet.
        """

        create_sql = SQL(CREATE_TABLE_STATEMENT).format(
            table_name=Identifier(self.table_name), embedding_dimension=SQLLiteral(self.embedding_dimension)
        )

        self._execute_sql(create_sql, error_msg="Could not create table in PgvectorDocumentStore")

    def delete_table(self):
        """
        Deletes the table used to store Haystack documents.
        """

        delete_sql = SQL("DROP TABLE IF EXISTS {table_name}").format(table_name=Identifier(self.table_name))

        self._execute_sql(delete_sql, error_msg=f"Could not delete table {self.table_name} in PgvectorDocumentStore")

    def _handle_hnsw(self):
        """
        Internal method to handle the HNSW index creation.
        It also sets the hnsw.ef_search parameter for queries if it is specified.
        """

        if self.hnsw_ef_search:
            sql_set_hnsw_ef_search = SQL("SET hnsw.ef_search = {hnsw_ef_search}").format(
                hnsw_ef_search=SQLLiteral(self.hnsw_ef_search)
            )
            self._execute_sql(sql_set_hnsw_ef_search, error_msg="Could not set hnsw.ef_search")

        index_esists = bool(
            self._execute_sql(
                "SELECT 1 FROM pg_indexes WHERE tablename = %s AND indexname = %s",
                (self.table_name, HNSW_INDEX_NAME),
                "Could not check if HNSW index exists",
            ).fetchone()
        )

        if index_esists and not self.hnsw_recreate_index_if_exists:
            logger.warning(
                "HNSW index already exists and won't be recreated. "
                "If you want to recreate it, pass 'hnsw_recreate_index_if_exists=True' to the "
                "Document Store constructor"
            )
            return

        sql_drop_index = SQL("DROP INDEX IF EXISTS {index_name}").format(index_name=Identifier(HNSW_INDEX_NAME))
        self._execute_sql(sql_drop_index, error_msg="Could not drop HNSW index")

        self._create_hnsw_index()

    def _create_hnsw_index(self):
        """
        Internal method to create the HNSW index.
        """

        pg_ops = VECTOR_FUNCTION_TO_POSTGRESQL_OPS[self.vector_function]
        actual_hnsw_index_creation_kwargs = {
            key: value
            for key, value in self.hnsw_index_creation_kwargs.items()
            if key in HNSW_INDEX_CREATION_VALID_KWARGS
        }

        sql_create_index = SQL("CREATE INDEX {index_name} ON {table_name} USING hnsw (embedding {ops}) ").format(
            index_name=Identifier(HNSW_INDEX_NAME), table_name=Identifier(self.table_name), ops=SQL(pg_ops)
        )

        if actual_hnsw_index_creation_kwargs:
            actual_hnsw_index_creation_kwargs_str = ", ".join(
                f"{key} = {value}" for key, value in actual_hnsw_index_creation_kwargs.items()
            )
            sql_add_creation_kwargs = SQL("WITH ({creation_kwargs_str})").format(
                creation_kwargs_str=SQL(actual_hnsw_index_creation_kwargs_str)
            )
            sql_create_index += sql_add_creation_kwargs

        self._execute_sql(sql_create_index, error_msg="Could not create HNSW index")

    def count_documents(self) -> int:
        """
        Returns how many documents are present in the document store.
        """

        sql_count = SQL("SELECT COUNT(*) FROM {table_name}").format(table_name=Identifier(self.table_name))

        count = self._execute_sql(sql_count, error_msg="Could not count documents in PgvectorDocumentStore").fetchone()[
            0
        ]
        return count

    def filter_documents(self, filters: Optional[Dict[str, Any]] = None) -> List[Document]:
        """
        Returns the documents that match the filters provided.

        For a detailed specification of the filters,
        refer to the [documentation](https://docs.haystack.deepset.ai/v2.0/docs/metadata-filtering)

        :param filters: The filters to apply to the document list.
        :return: A list of Documents that match the given filters.
        """        
        # TODO: implement filters
        if filters and "operator" not in filters and "conditions" not in filters:
            filters = convert(filters)
        
        params = ()
           
        sql_get_docs = SQL("SELECT * FROM {table_name}").format(table_name=Identifier(self.table_name))

        if filters:
            sql_where_clause, params = _build_where_clause(filters, self._cursor)
            sql_get_docs += sql_where_clause

        result = self._execute_sql(
            sql_get_docs, params, error_msg="Could not filter documents from PgvectorDocumentStore", cursor=self._dict_cursor
        )

        # Fetch all the records
        records = result.fetchall()
        docs = self._from_pg_to_haystack_documents(records)
        return docs

    def write_documents(self, documents: List[Document], policy: DuplicatePolicy = DuplicatePolicy.NONE) -> int:
        """
        Writes documents into to PgvectorDocumentStore.

        :param documents: A list of Documents to write to the document store.
        :param policy: The duplicate policy to use when writing documents.
        :raises DuplicateDocumentError: If a document with the same id already exists in the document store
             and the policy is set to DuplicatePolicy.FAIL (or not specified).
        :return: The number of documents written to the document store.
        """

        if len(documents) > 0:
            if not isinstance(documents[0], Document):
                msg = "param 'documents' must contain a list of objects of type Document"
                raise ValueError(msg)

        if policy == DuplicatePolicy.NONE:
            policy = DuplicatePolicy.FAIL

        db_documents = self._from_haystack_to_pg_documents(documents)

<<<<<<< HEAD
        columns_str = "(" + ", ".join(col for col in COLUMNS) + ")"
        print("columns_str", columns_str)
        values_placeholder_str = "VALUES (" + ", ".join(f"%({col})s" for col in COLUMNS) + ")"

        insert_statement = SQL("INSERT INTO {table_name} " + columns_str + " " + values_placeholder_str).format(
            table_name=Identifier(self.table_name)
        )
=======
        sql_insert = SQL(INSERT_STATEMENT).format(table_name=Identifier(self.table_name))
>>>>>>> 96b709d1

        if policy == DuplicatePolicy.OVERWRITE:
            sql_insert += SQL(UPDATE_STATEMENT)
        elif policy == DuplicatePolicy.SKIP:
            sql_insert += SQL("ON CONFLICT DO NOTHING")

        sql_insert += SQL(" RETURNING id")

        print("insert_statement", insert_statement.as_string(self._cursor))

        try:
            self._cursor.executemany(sql_insert, db_documents, returning=True)
        except IntegrityError as ie:
            self._connection.rollback()
            raise DuplicateDocumentError from ie
        except Error as e:
            self._connection.rollback()
            raise DocumentStoreError from e

        # get the number of the inserted documents, inspired by psycopg3 docs
        # https://www.psycopg.org/psycopg3/docs/api/cursors.html#psycopg.Cursor.executemany
        written_docs = 0
        while True:
            if self._cursor.fetchone():
                written_docs += 1
            if not self._cursor.nextset():
                break

        return written_docs

    def _from_haystack_to_pg_documents(self, documents: List[Document]) -> List[Dict[str, Any]]:
        """
        Internal method to convert a list of Haystack Documents to a list of dictionaries that can be used to insert
        documents into the PgvectorDocumentStore.
        """

        db_documents = []
        for document in documents:
            db_document = {k: v for k, v in document.to_dict(flatten=False).items() if k not in ["score", "blob"]}

            blob = document.blob
            db_document["blob_data"] = blob.data if blob else None
            db_document["blob_meta"] = Jsonb(blob.meta) if blob and blob.meta else None
            db_document["blob_mime_type"] = blob.mime_type if blob and blob.mime_type else None

            db_document["dataframe"] = Jsonb(db_document["dataframe"]) if db_document["dataframe"] else None
            db_document["meta"] = Jsonb(db_document["meta"])

            db_documents.append(db_document)

        return db_documents

    def _from_pg_to_haystack_documents(self, documents: List[Dict[str, Any]]) -> List[Document]:
        """
        Internal method to convert a list of dictionaries from pgvector to a list of Haystack Documents.
        """

        haystack_documents = []
        for document in documents:
            # print(document['embedding'])
            # print(len(document['embedding']))
            # print(type(document['embedding']))
            haystack_dict = dict(document)
            blob_data = haystack_dict.pop("blob_data")
            blob_meta = haystack_dict.pop("blob_meta")
            blob_mime_type = haystack_dict.pop("blob_mime_type")

<<<<<<< HEAD
            if "embedding" in document and document["embedding"]:
                haystack_dict["embedding"] = [float(el) for el in document["embedding"].strip("[]").split(",")]

            if not haystack_dict["meta"]:
                haystack_dict["meta"] = {}
=======
            # postgresql returns the embedding as a string
            # so we need to convert it to a list of floats
            if "embedding" in document and document["embedding"]:
                haystack_dict["embedding"] = [float(el) for el in document["embedding"].strip("[]").split(",")]
>>>>>>> 96b709d1

            haystack_document = Document.from_dict(haystack_dict)

            if blob_data:
                blob = ByteStream(data=blob_data, meta=blob_meta, mime_type=blob_mime_type)
                haystack_document.blob = blob

            haystack_documents.append(haystack_document)

        return haystack_documents

    def delete_documents(self, document_ids: List[str]) -> None:
        """
        Deletes all documents with a matching document_ids from the document store.

        :param document_ids: the document ids to delete
        """

        if not document_ids:
            return

        document_ids_str = ", ".join(f"'{document_id}'" for document_id in document_ids)

        delete_sql = SQL("DELETE FROM {table_name} WHERE id IN ({document_ids_str})").format(
            table_name=Identifier(self.table_name), document_ids_str=SQL(document_ids_str)
        )

        self._execute_sql(delete_sql, error_msg="Could not delete documents from PgvectorDocumentStore")<|MERGE_RESOLUTION|>--- conflicted
+++ resolved
@@ -36,9 +36,6 @@
 meta JSONB)
 """
 
-<<<<<<< HEAD
-COLUMNS = [el.split()[0] for el in CREATE_TABLE_STATEMENT.splitlines()[2:]]
-=======
 INSERT_STATEMENT = """
 INSERT INTO {table_name}
 (id, embedding, content, dataframe, blob_data, blob_meta, blob_mime_type, meta)
@@ -55,7 +52,6 @@
 blob_mime_type = EXCLUDED.blob_mime_type,
 meta = EXCLUDED.meta
 """
->>>>>>> 96b709d1
 
 VECTOR_FUNCTION_TO_POSTGRESQL_OPS = {
     "cosine_distance": "vector_cosine_ops",
@@ -322,17 +318,7 @@
 
         db_documents = self._from_haystack_to_pg_documents(documents)
 
-<<<<<<< HEAD
-        columns_str = "(" + ", ".join(col for col in COLUMNS) + ")"
-        print("columns_str", columns_str)
-        values_placeholder_str = "VALUES (" + ", ".join(f"%({col})s" for col in COLUMNS) + ")"
-
-        insert_statement = SQL("INSERT INTO {table_name} " + columns_str + " " + values_placeholder_str).format(
-            table_name=Identifier(self.table_name)
-        )
-=======
         sql_insert = SQL(INSERT_STATEMENT).format(table_name=Identifier(self.table_name))
->>>>>>> 96b709d1
 
         if policy == DuplicatePolicy.OVERWRITE:
             sql_insert += SQL(UPDATE_STATEMENT)
@@ -341,7 +327,7 @@
 
         sql_insert += SQL(" RETURNING id")
 
-        print("insert_statement", insert_statement.as_string(self._cursor))
+        print("sql_insert", sql_insert.as_string(self._cursor))
 
         try:
             self._cursor.executemany(sql_insert, db_documents, returning=True)
@@ -400,18 +386,10 @@
             blob_meta = haystack_dict.pop("blob_meta")
             blob_mime_type = haystack_dict.pop("blob_mime_type")
 
-<<<<<<< HEAD
-            if "embedding" in document and document["embedding"]:
-                haystack_dict["embedding"] = [float(el) for el in document["embedding"].strip("[]").split(",")]
-
-            if not haystack_dict["meta"]:
-                haystack_dict["meta"] = {}
-=======
             # postgresql returns the embedding as a string
             # so we need to convert it to a list of floats
             if "embedding" in document and document["embedding"]:
                 haystack_dict["embedding"] = [float(el) for el in document["embedding"].strip("[]").split(",")]
->>>>>>> 96b709d1
 
             haystack_document = Document.from_dict(haystack_dict)
 
