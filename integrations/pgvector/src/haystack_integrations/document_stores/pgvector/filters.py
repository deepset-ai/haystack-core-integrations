# SPDX-FileCopyrightText: 2023-present deepset GmbH <info@deepset.ai>
#
# SPDX-License-Identifier: Apache-2.0
from datetime import datetime
from itertools import chain
from typing import Any, Dict, List, Tuple

from haystack.errors import FilterError
from pandas import DataFrame
from psycopg.sql import SQL
from psycopg.types.json import Jsonb

# we need this mapping to cast meta values to the correct type,
# since they are stored in the JSONB field as strings.
# this dict can be extended if needed
PYTHON_TYPES_TO_PG_TYPES = {
    int: "integer",
    float: "real",
    bool: "boolean",
}

NO_VALUE = "no_value"


def _convert_filters_to_where_clause_and_params(filters: Dict[str, Any]) -> Tuple[SQL, Tuple]:
    """
    Convert Haystack filters to a WHERE clause and a tuple of params to query PostgreSQL.
    """
    if "field" in filters:
        query, values = _parse_comparison_condition(filters)
    else:
        query, values = _parse_logical_condition(filters)

    where_clause = SQL(" WHERE ") + SQL(query)
    params = tuple(value for value in values if value != NO_VALUE)

    return where_clause, params


<<<<<<< HEAD
def _convert_filters_to_and_clause_and_params(filters: Dict[str, Any]) -> tuple[SQL, tuple]:
    """
    Convert Haystack filters to a WHERE clause and a tuple of params to query PostgreSQL.
    """
    if "field" in filters:
        query, values = _parse_comparison_condition(filters)
    else:
        query, values = _parse_logical_condition(filters)

    where_clause = SQL(" AND ") + SQL(query)
    params = tuple(value for value in values if value != NO_VALUE)

    return where_clause, params


def _parse_logical_condition(condition: Dict[str, Any]) -> tuple[str, List[Any]]:
=======
def _parse_logical_condition(condition: Dict[str, Any]) -> Tuple[str, List[Any]]:
>>>>>>> 975e0e52
    if "operator" not in condition:
        msg = f"'operator' key missing in {condition}"
        raise FilterError(msg)
    if "conditions" not in condition:
        msg = f"'conditions' key missing in {condition}"
        raise FilterError(msg)

    operator = condition["operator"]
    if operator not in ["AND", "OR"]:
        msg = f"Unknown logical operator '{operator}'. Valid operators are: 'AND', 'OR'"
        raise FilterError(msg)

    # logical conditions can be nested, so we need to parse them recursively
    conditions = []
    for c in condition["conditions"]:
        if "field" in c:
            query, vals = _parse_comparison_condition(c)
        else:
            query, vals = _parse_logical_condition(c)
        conditions.append((query, vals))

    query_parts, values = [], []
    for c in conditions:
        query_parts.append(c[0])
        values.append(c[1])
    if isinstance(values[0], list):
        values = list(chain.from_iterable(values))

    if operator == "AND":
        sql_query = f"({' AND '.join(query_parts)})"
    elif operator == "OR":
        sql_query = f"({' OR '.join(query_parts)})"
    else:
        msg = f"Unknown logical operator '{operator}'"
        raise FilterError(msg)

    return sql_query, values


def _parse_comparison_condition(condition: Dict[str, Any]) -> Tuple[str, List[Any]]:
    field: str = condition["field"]
    if "operator" not in condition:
        msg = f"'operator' key missing in {condition}"
        raise FilterError(msg)
    if "value" not in condition:
        msg = f"'value' key missing in {condition}"
        raise FilterError(msg)
    operator: str = condition["operator"]
    if operator not in COMPARISON_OPERATORS:
        msg = f"Unknown comparison operator '{operator}'. Valid operators are: {list(COMPARISON_OPERATORS.keys())}"
        raise FilterError(msg)

    value: Any = condition["value"]
    if isinstance(value, DataFrame):
        # DataFrames are stored as JSONB and we query them as such
        value = Jsonb(value.to_json())
        field = f"({field})::jsonb"

    if field.startswith("meta."):
        field = _treat_meta_field(field, value)

    field, value = COMPARISON_OPERATORS[operator](field, value)
    return field, [value]


def _treat_meta_field(field: str, value: Any) -> str:
    """
    Internal method that modifies the field str
    to make the meta JSONB field queryable.

    Examples:
    >>> _treat_meta_field(field="meta.number", value=9)
    "(meta->>'number')::integer"

    >>> _treat_meta_field(field="meta.name", value="my_name")
    "meta->>'name'"
    """

    # use the ->> operator to access keys in the meta JSONB field
    field_name = field.split(".", 1)[-1]
    field = f"meta->>'{field_name}'"

    # meta fields are stored as strings in the JSONB field,
    # so we need to cast them to the correct type
    type_value = PYTHON_TYPES_TO_PG_TYPES.get(type(value))
    if isinstance(value, list) and len(value) > 0:
        type_value = PYTHON_TYPES_TO_PG_TYPES.get(type(value[0]))

    if type_value:
        field = f"({field})::{type_value}"

    return field


def _equal(field: str, value: Any) -> Tuple[str, Any]:
    if value is None:
        # NO_VALUE is a placeholder that will be removed in _convert_filters_to_where_clause_and_params
        return f"{field} IS NULL", NO_VALUE
    return f"{field} = %s", value


def _not_equal(field: str, value: Any) -> Tuple[str, Any]:
    # we use IS DISTINCT FROM to correctly handle NULL values
    # (not handled by !=)
    return f"{field} IS DISTINCT FROM %s", value


def _greater_than(field: str, value: Any) -> Tuple[str, Any]:
    if isinstance(value, str):
        try:
            datetime.fromisoformat(value)
        except (ValueError, TypeError) as exc:
            msg = (
                "Can't compare strings using operators '>', '>=', '<', '<='. "
                "Strings are only comparable if they are ISO formatted dates."
            )
            raise FilterError(msg) from exc
    if type(value) in [list, Jsonb]:
        msg = f"Filter value can't be of type {type(value)} using operators '>', '>=', '<', '<='"
        raise FilterError(msg)

    return f"{field} > %s", value


def _greater_than_equal(field: str, value: Any) -> Tuple[str, Any]:
    if isinstance(value, str):
        try:
            datetime.fromisoformat(value)
        except (ValueError, TypeError) as exc:
            msg = (
                "Can't compare strings using operators '>', '>=', '<', '<='. "
                "Strings are only comparable if they are ISO formatted dates."
            )
            raise FilterError(msg) from exc
    if type(value) in [list, Jsonb]:
        msg = f"Filter value can't be of type {type(value)} using operators '>', '>=', '<', '<='"
        raise FilterError(msg)

    return f"{field} >= %s", value


def _less_than(field: str, value: Any) -> Tuple[str, Any]:
    if isinstance(value, str):
        try:
            datetime.fromisoformat(value)
        except (ValueError, TypeError) as exc:
            msg = (
                "Can't compare strings using operators '>', '>=', '<', '<='. "
                "Strings are only comparable if they are ISO formatted dates."
            )
            raise FilterError(msg) from exc
    if type(value) in [list, Jsonb]:
        msg = f"Filter value can't be of type {type(value)} using operators '>', '>=', '<', '<='"
        raise FilterError(msg)

    return f"{field} < %s", value


def _less_than_equal(field: str, value: Any) -> Tuple[str, Any]:
    if isinstance(value, str):
        try:
            datetime.fromisoformat(value)
        except (ValueError, TypeError) as exc:
            msg = (
                "Can't compare strings using operators '>', '>=', '<', '<='. "
                "Strings are only comparable if they are ISO formatted dates."
            )
            raise FilterError(msg) from exc
    if type(value) in [list, Jsonb]:
        msg = f"Filter value can't be of type {type(value)} using operators '>', '>=', '<', '<='"
        raise FilterError(msg)

    return f"{field} <= %s", value


def _not_in(field: str, value: Any) -> Tuple[str, List]:
    if not isinstance(value, list):
        msg = f"{field}'s value must be a list when using 'not in' comparator in Pinecone"
        raise FilterError(msg)

    return f"{field} IS NULL OR {field} != ALL(%s)", [value]


def _in(field: str, value: Any) -> Tuple[str, List]:
    if not isinstance(value, list):
        msg = f"{field}'s value must be a list when using 'in' comparator in Pinecone"
        raise FilterError(msg)

    # see https://www.psycopg.org/psycopg3/docs/basic/adapt.html#lists-adaptation
    return f"{field} = ANY(%s)", [value]


COMPARISON_OPERATORS = {
    "==": _equal,
    "!=": _not_equal,
    ">": _greater_than,
    ">=": _greater_than_equal,
    "<": _less_than,
    "<=": _less_than_equal,
    "in": _in,
    "not in": _not_in,
}<|MERGE_RESOLUTION|>--- conflicted
+++ resolved
@@ -3,7 +3,7 @@
 # SPDX-License-Identifier: Apache-2.0
 from datetime import datetime
 from itertools import chain
-from typing import Any, Dict, List, Tuple
+from typing import Any, Dict, List, Literal, Tuple
 
 from haystack.errors import FilterError
 from pandas import DataFrame
@@ -22,7 +22,9 @@
 NO_VALUE = "no_value"
 
 
-def _convert_filters_to_where_clause_and_params(filters: Dict[str, Any]) -> Tuple[SQL, Tuple]:
+def _convert_filters_to_where_clause_and_params(
+    filters: Dict[str, Any], operator: Literal["WHERE", "AND"] = "WHERE"
+) -> Tuple[SQL, Tuple]:
     """
     Convert Haystack filters to a WHERE clause and a tuple of params to query PostgreSQL.
     """
@@ -31,32 +33,13 @@
     else:
         query, values = _parse_logical_condition(filters)
 
-    where_clause = SQL(" WHERE ") + SQL(query)
+    where_clause = SQL(f" {operator} ") + SQL(query)
     params = tuple(value for value in values if value != NO_VALUE)
 
     return where_clause, params
 
 
-<<<<<<< HEAD
-def _convert_filters_to_and_clause_and_params(filters: Dict[str, Any]) -> tuple[SQL, tuple]:
-    """
-    Convert Haystack filters to a WHERE clause and a tuple of params to query PostgreSQL.
-    """
-    if "field" in filters:
-        query, values = _parse_comparison_condition(filters)
-    else:
-        query, values = _parse_logical_condition(filters)
-
-    where_clause = SQL(" AND ") + SQL(query)
-    params = tuple(value for value in values if value != NO_VALUE)
-
-    return where_clause, params
-
-
-def _parse_logical_condition(condition: Dict[str, Any]) -> tuple[str, List[Any]]:
-=======
 def _parse_logical_condition(condition: Dict[str, Any]) -> Tuple[str, List[Any]]:
->>>>>>> 975e0e52
     if "operator" not in condition:
         msg = f"'operator' key missing in {condition}"
         raise FilterError(msg)
