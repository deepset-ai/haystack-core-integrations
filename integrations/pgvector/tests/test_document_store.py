# SPDX-FileCopyrightText: 2023-present deepset GmbH <info@deepset.ai>
#
# SPDX-License-Identifier: Apache-2.0

from unittest.mock import patch

import pytest
from haystack.dataclasses.document import ByteStream, Document
from haystack.document_stores.errors import DuplicateDocumentError
from haystack.document_stores.types import DuplicatePolicy
from haystack.testing.document_store import CountDocumentsTest, DeleteDocumentsTest, WriteDocumentsTest
from haystack_integrations.document_stores.pgvector import PgvectorDocumentStore
from pandas import DataFrame


class TestDocumentStore(CountDocumentsTest, WriteDocumentsTest, DeleteDocumentsTest):
<<<<<<< HEAD
=======
    @pytest.fixture
    def document_store(self, request):
        connection_string = "postgresql://postgres:postgres@localhost:5432/postgres"
        table_name = f"haystack_{request.node.name}"
        embedding_dimension = 768
        vector_function = "cosine_distance"
        recreate_table = True
        search_strategy = "exact_nearest_neighbor"

        store = PgvectorDocumentStore(
            connection_string=connection_string,
            table_name=table_name,
            embedding_dimension=embedding_dimension,
            vector_function=vector_function,
            recreate_table=recreate_table,
            search_strategy=search_strategy,
        )
        yield store

        store.delete_table()
>>>>>>> 96b709d1

    def test_write_documents(self, document_store: PgvectorDocumentStore):
        docs = [Document(id="1")]
        assert document_store.write_documents(docs) == 1
        with pytest.raises(DuplicateDocumentError):
            document_store.write_documents(docs, DuplicatePolicy.FAIL)

    def test_write_blob(self, document_store: PgvectorDocumentStore):
        bytestream = ByteStream(b"test", meta={"meta_key": "meta_value"}, mime_type="mime_type")
        docs = [Document(id="1", blob=bytestream)]
        document_store.write_documents(docs)

        # TODO: update when filters are implemented
        retrieved_docs = document_store.filter_documents()
        assert retrieved_docs == docs

    def test_write_dataframe(self, document_store: PgvectorDocumentStore):
        dataframe = DataFrame({"col1": [1, 2], "col2": [3, 4]})
        docs = [Document(id="1", dataframe=dataframe)]

        document_store.write_documents(docs)

        # TODO: update when filters are implemented
        retrieved_docs = document_store.filter_documents()
        assert retrieved_docs == docs

    def test_init(self):
        document_store = PgvectorDocumentStore(
            connection_string="postgresql://postgres:postgres@localhost:5432/postgres",
            table_name="my_table",
            embedding_dimension=512,
            vector_function="l2_distance",
            recreate_table=True,
            search_strategy="hnsw",
            hnsw_recreate_index_if_exists=True,
            hnsw_index_creation_kwargs={"m": 32, "ef_construction": 128},
            hnsw_ef_search=50,
        )

        assert document_store.connection_string == "postgresql://postgres:postgres@localhost:5432/postgres"
        assert document_store.table_name == "my_table"
        assert document_store.embedding_dimension == 512
        assert document_store.vector_function == "l2_distance"
        assert document_store.recreate_table
        assert document_store.search_strategy == "hnsw"
        assert document_store.hnsw_recreate_index_if_exists
        assert document_store.hnsw_index_creation_kwargs == {"m": 32, "ef_construction": 128}
        assert document_store.hnsw_ef_search == 50

    def test_to_dict(self):
        document_store = PgvectorDocumentStore(
            connection_string="postgresql://postgres:postgres@localhost:5432/postgres",
            table_name="my_table",
            embedding_dimension=512,
            vector_function="l2_distance",
            recreate_table=True,
            search_strategy="hnsw",
            hnsw_recreate_index_if_exists=True,
            hnsw_index_creation_kwargs={"m": 32, "ef_construction": 128},
            hnsw_ef_search=50,
        )

        assert document_store.to_dict() == {
            "type": "haystack_integrations.document_stores.pgvector.document_store.PgvectorDocumentStore",
            "init_parameters": {
                "connection_string": "postgresql://postgres:postgres@localhost:5432/postgres",
                "table_name": "my_table",
                "embedding_dimension": 512,
                "vector_function": "l2_distance",
                "recreate_table": True,
                "search_strategy": "hnsw",
                "hnsw_recreate_index_if_exists": True,
                "hnsw_index_creation_kwargs": {"m": 32, "ef_construction": 128},
                "hnsw_ef_search": 50,
            },
        }

    def test_from_haystack_to_pg_documents(self):
        haystack_docs = [
            Document(
                id="1",
                content="This is a text",
                meta={"meta_key": "meta_value"},
                embedding=[0.1, 0.2, 0.3],
                score=0.5,
            ),
            Document(
                id="2",
                dataframe=DataFrame({"col1": [1, 2], "col2": [3, 4]}),
                meta={"meta_key": "meta_value"},
                embedding=[0.4, 0.5, 0.6],
                score=0.6,
            ),
            Document(
                id="3",
                blob=ByteStream(b"test", meta={"blob_meta_key": "blob_meta_value"}, mime_type="mime_type"),
                meta={"meta_key": "meta_value"},
                embedding=[0.7, 0.8, 0.9],
                score=0.7,
            ),
        ]

        with patch(
            "haystack_integrations.document_stores.pgvector.document_store.PgvectorDocumentStore.__init__"
        ) as mock_init:
            mock_init.return_value = None
            ds = PgvectorDocumentStore(connection_string="test")

        pg_docs = ds._from_haystack_to_pg_documents(haystack_docs)

        assert pg_docs[0]["id"] == "1"
        assert pg_docs[0]["content"] == "This is a text"
        assert pg_docs[0]["dataframe"] is None
        assert pg_docs[0]["blob_data"] is None
        assert pg_docs[0]["blob_meta"] is None
        assert pg_docs[0]["blob_mime_type"] is None
        assert pg_docs[0]["meta"].obj == {"meta_key": "meta_value"}
        assert pg_docs[0]["embedding"] == [0.1, 0.2, 0.3]
        assert "score" not in pg_docs[0]

        assert pg_docs[1]["id"] == "2"
        assert pg_docs[1]["content"] is None
        assert pg_docs[1]["dataframe"].obj == DataFrame({"col1": [1, 2], "col2": [3, 4]}).to_json()
        assert pg_docs[1]["blob_data"] is None
        assert pg_docs[1]["blob_meta"] is None
        assert pg_docs[1]["blob_mime_type"] is None
        assert pg_docs[1]["meta"].obj == {"meta_key": "meta_value"}
        assert pg_docs[1]["embedding"] == [0.4, 0.5, 0.6]
        assert "score" not in pg_docs[1]

        assert pg_docs[2]["id"] == "3"
        assert pg_docs[2]["content"] is None
        assert pg_docs[2]["dataframe"] is None
        assert pg_docs[2]["blob_data"] == b"test"
        assert pg_docs[2]["blob_meta"].obj == {"blob_meta_key": "blob_meta_value"}
        assert pg_docs[2]["blob_mime_type"] == "mime_type"
        assert pg_docs[2]["meta"].obj == {"meta_key": "meta_value"}
        assert pg_docs[2]["embedding"] == [0.7, 0.8, 0.9]
        assert "score" not in pg_docs[2]

    def test_from_pg_to_haystack_documents(self):
        pg_docs = [
            {
                "id": "1",
                "content": "This is a text",
                "dataframe": None,
                "blob_data": None,
                "blob_meta": None,
                "blob_mime_type": None,
                "meta": {"meta_key": "meta_value"},
                "embedding": "[0.1, 0.2, 0.3]",
            },
            {
                "id": "2",
                "content": None,
                "dataframe": DataFrame({"col1": [1, 2], "col2": [3, 4]}).to_json(),
                "blob_data": None,
                "blob_meta": None,
                "blob_mime_type": None,
                "meta": {"meta_key": "meta_value"},
                "embedding": "[0.4, 0.5, 0.6]",
            },
            {
                "id": "3",
                "content": None,
                "dataframe": None,
                "blob_data": b"test",
                "blob_meta": {"blob_meta_key": "blob_meta_value"},
                "blob_mime_type": "mime_type",
                "meta": {"meta_key": "meta_value"},
                "embedding": "[0.7, 0.8, 0.9]",
            },
        ]

        with patch(
            "haystack_integrations.document_stores.pgvector.document_store.PgvectorDocumentStore.__init__"
        ) as mock_init:
            mock_init.return_value = None
            ds = PgvectorDocumentStore(connection_string="test")

        haystack_docs = ds._from_pg_to_haystack_documents(pg_docs)

        assert haystack_docs[0].id == "1"
        assert haystack_docs[0].content == "This is a text"
        assert haystack_docs[0].dataframe is None
        assert haystack_docs[0].blob is None
        assert haystack_docs[0].meta == {"meta_key": "meta_value"}
        assert haystack_docs[0].embedding == [0.1, 0.2, 0.3]
        assert haystack_docs[0].score is None

        assert haystack_docs[1].id == "2"
        assert haystack_docs[1].content is None
        assert haystack_docs[1].dataframe.equals(DataFrame({"col1": [1, 2], "col2": [3, 4]}))
        assert haystack_docs[1].blob is None
        assert haystack_docs[1].meta == {"meta_key": "meta_value"}
        assert haystack_docs[1].embedding == [0.4, 0.5, 0.6]
        assert haystack_docs[1].score is None

        assert haystack_docs[2].id == "3"
        assert haystack_docs[2].content is None
        assert haystack_docs[2].dataframe is None
        assert haystack_docs[2].blob.data == b"test"
        assert haystack_docs[2].blob.meta == {"blob_meta_key": "blob_meta_value"}
        assert haystack_docs[2].blob.mime_type == "mime_type"
        assert haystack_docs[2].meta == {"meta_key": "meta_value"}
        assert haystack_docs[2].embedding == [0.7, 0.8, 0.9]
        assert haystack_docs[2].score is None<|MERGE_RESOLUTION|>--- conflicted
+++ resolved
@@ -14,8 +14,6 @@
 
 
 class TestDocumentStore(CountDocumentsTest, WriteDocumentsTest, DeleteDocumentsTest):
-<<<<<<< HEAD
-=======
     @pytest.fixture
     def document_store(self, request):
         connection_string = "postgresql://postgres:postgres@localhost:5432/postgres"
@@ -36,7 +34,6 @@
         yield store
 
         store.delete_table()
->>>>>>> 96b709d1
 
     def test_write_documents(self, document_store: PgvectorDocumentStore):
         docs = [Document(id="1")]
