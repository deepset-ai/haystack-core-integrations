# SPDX-FileCopyrightText: 2023-present deepset GmbH <info@deepset.ai>
#
# SPDX-License-Identifier: Apache-2.0
from collections.abc import Mapping
from typing import Any, Dict, List, Literal, Optional, Union

import numpy as np
from elastic_transport import NodeConfig
from haystack import default_from_dict, default_to_dict, logging
from haystack.dataclasses import Document
from haystack.document_stores.errors import DocumentStoreError, DuplicateDocumentError
from haystack.document_stores.types import DuplicatePolicy
from haystack.utils import Secret, deserialize_secrets_inplace
from haystack.version import __version__ as haystack_version

from elasticsearch import AsyncElasticsearch, Elasticsearch, helpers

from .filters import _normalize_filters

logger = logging.getLogger(__name__)

Hosts = Union[str, List[Union[str, Mapping[str, Union[str, int]], NodeConfig]]]

# document scores are essentially unbounded and will be scaled to values between 0 and 1 if scale_score is set to
# True. Scaling uses the expit function (inverse of the logit function) after applying a scaling factor
# (e.g., BM25_SCALING_FACTOR for the bm25_retrieval method).
# Larger scaling factor decreases scaled scores. For example, an input of 10 is scaled to 0.99 with
# BM25_SCALING_FACTOR=2 but to 0.78 with BM25_SCALING_FACTOR=8 (default). The defaults were chosen empirically.
# Increase the default if most unscaled scores are larger than expected (>30) and otherwise would incorrectly
# all be mapped to scores ~1.
BM25_SCALING_FACTOR = 8
DOC_ALREADY_EXISTS = 409


class ElasticsearchDocumentStore:
    """
    An ElasticsearchDocumentStore instance that works with Elastic Cloud or your own
    Elasticsearch cluster.

    Usage example (Elastic Cloud):
    ```python
    from haystack.document_store.elasticsearch import ElasticsearchDocumentStore
    document_store = ElasticsearchDocumentStore(cloud_id="YOUR_CLOUD_ID", api_key="YOUR_API_KEY")
    ```

    Usage example (self-hosted Elasticsearch instance):
    ```python
    from haystack.document_store.elasticsearch import ElasticsearchDocumentStore
    document_store = ElasticsearchDocumentStore(hosts="http://localhost:9200")
    ```
    In the above example we connect with security disabled just to show the basic usage.
    We strongly recommend to enable security so that only authorized users can access your data.

    For more details on how to connect to Elasticsearch and configure security,
    see the official Elasticsearch
    [documentation](https://www.elastic.co/guide/en/elasticsearch/client/python-api/current/connecting.html)

    All extra keyword arguments will be passed to the Elasticsearch client.
    """

    def __init__(
        self,
        *,
        hosts: Optional[Hosts] = None,
        custom_mapping: Optional[Dict[str, Any]] = None,
        index: str = "default",
        api_key: Secret = Secret.from_env_var(
            "DOCUMENT_STORE_PARAMS_API_KEY", strict=True
        ),
        api_key_id: Secret = Secret.from_env_var(
            "DOCUMENT_STORE_PARAMS_API_KEY_ID", strict=True
        ),
        embedding_similarity_function: Literal["cosine", "dot_product", "l2_norm", "max_inner_product"] = "cosine",
        **kwargs: Any,
    ):
        """
        Creates a new ElasticsearchDocumentStore instance.

        It will also try to create that index if it doesn't exist yet. Otherwise, it will use the existing one.

        One can also set the similarity function used to compare Documents embeddings. This is mostly useful
        when using the `ElasticsearchDocumentStore` in a Pipeline with an `ElasticsearchEmbeddingRetriever`.

        For more information on connection parameters, see the official Elasticsearch
        [documentation](https://www.elastic.co/guide/en/elasticsearch/client/python-api/current/connecting.html)

        For the full list of supported kwargs, see the official Elasticsearch
        [reference](https://elasticsearch-py.readthedocs.io/en/stable/api.html#module-elasticsearch)

        :param hosts: List of hosts running the Elasticsearch client.
        :param custom_mapping: Custom mapping for the index. If not provided, a default mapping will be used.
        :param index: Name of index in Elasticsearch.
        :param embedding_similarity_function: The similarity function used to compare Documents embeddings.
            This parameter only takes effect if the index does not yet exist and is created.
            To choose the most appropriate function, look for information about your embedding model.
            To understand how document scores are computed, see the Elasticsearch
            [documentation](https://www.elastic.co/guide/en/elasticsearch/reference/current/dense-vector.html#dense-vector-params)
        :param **kwargs: Optional arguments that `Elasticsearch` takes.
        """
        self._hosts = hosts
        self._client: Optional[Elasticsearch] = None
        self._async_client: Optional[AsyncElasticsearch] = None
        self._index = index
        self._embedding_similarity_function = embedding_similarity_function
        self._custom_mapping = custom_mapping
        self.api_key = api_key
        self.api_key_id = api_key_id
        self._kwargs = kwargs
        self._initialized = False

        if self._custom_mapping and not isinstance(self._custom_mapping, Dict):
            msg = "custom_mapping must be a dictionary"
            raise ValueError(msg)

    def _ensure_initialized(self):
        """
        Ensures both sync and async clients are initialized and the index exists.
        """
        if not self._initialized:
            headers = self._kwargs.pop("headers", {})
            headers["user-agent"] = f"haystack-py-ds/{haystack_version}"

            # Initialize both sync and async clients
            self._client = Elasticsearch(
                self._hosts,
                api_key=(self.api_key_id.resolve_value(), self.api_key.resolve_value()),
                headers=headers,
                **self._kwargs,
            )
            self._async_client = AsyncElasticsearch(
                self._hosts,
                headers=headers,
                **self._kwargs,
            )

            # Check client connection, this will raise if not connected
            self._client.info()

            if self._custom_mapping:
                mappings = self._custom_mapping
            else:
                # Configure mapping for the embedding field if none is provided
                mappings = {
                    "properties": {
                        "embedding": {
                            "type": "dense_vector",
                            "index": True,
                            "similarity": self._embedding_similarity_function,
                        },
                        "content": {"type": "text"},
                    },
                    "dynamic_templates": [
                        {
                            "strings": {
                                "path_match": "*",
                                "match_mapping_type": "string",
                                "mapping": {
                                    "type": "keyword",
                                },
                            }
                        }
                    ],
                }

            # Create the index if it doesn't exist
<<<<<<< HEAD
            if not client.indices.exists(index=self._index):
                logger.info(f"Creating index '{self._index}' in Elasticsearch with mapping: {mappings}")
                client.indices.create(index=self._index, mappings=mappings)
=======
            if not self._client.indices.exists(index=self._index):
                self._client.indices.create(index=self._index, mappings=mappings)
>>>>>>> bc4a8625

            self._initialized = True

    @property
    def client(self) -> Elasticsearch:
        """
        Returns the synchronous Elasticsearch client, initializing it if necessary.
        """
        self._ensure_initialized()
        assert self._client is not None  # noqa: S101
        return self._client

    @property
    def async_client(self) -> AsyncElasticsearch:
        """
        Returns the asynchronous Elasticsearch client, initializing it if necessary.
        """
        self._ensure_initialized()
        assert self._async_client is not None  # noqa: S101
        return self._async_client

    def to_dict(self) -> Dict[str, Any]:
        """
        Serializes the component to a dictionary.

        :returns:
            Dictionary with serialized data.
        """
        # This is not the best solution to serialise this class but is the fastest to implement.
        # Not all kwargs types can be serialised to text so this can fail. We must serialise each
        # type explicitly to handle this properly.
        return default_to_dict(
            self,
            api_key=self.api_key.to_dict() if self.api_key else None,
            api_key_id=self.api_key_id.to_dict() if self.api_key_id else None,
            hosts=self._hosts,
            custom_mapping=self._custom_mapping,
            index=self._index,
            embedding_similarity_function=self._embedding_similarity_function,
            **self._kwargs,
        )

    @classmethod
    def from_dict(cls, data: Dict[str, Any]) -> "ElasticsearchDocumentStore":
        """
        Deserializes the component from a dictionary.

        :param data:
            Dictionary to deserialize from.
        :returns:
            Deserialized component.
        """
        deserialize_secrets_inplace(data, keys=["api_key", "api_key_id"])
        return default_from_dict(cls, data)

    def count_documents(self) -> int:
        """
        Returns how many documents are present in the document store.

        :returns:
            Number of documents in the document store.
        """
        self._ensure_initialized()
        return self.client.count(index=self._index)["count"]

    async def count_documents_async(self) -> int:
        """
        Asynchronously returns how many documents are present in the document store.
        :returns: Number of documents in the document store.
        """
        self._ensure_initialized()
        result = await self._async_client.count(index=self._index)  # type: ignore
        return result["count"]

    def _search_documents(self, **kwargs: Any) -> List[Document]:
        """
        Calls the Elasticsearch client's search method and handles pagination.
        """
        top_k = kwargs.get("size")
        if top_k is None and "knn" in kwargs and "k" in kwargs["knn"]:
            top_k = kwargs["knn"]["k"]

        documents: List[Document] = []
        from_ = 0
        # Handle pagination
        while True:
            res = self.client.search(
                index=self._index,
                from_=from_,
                **kwargs,
            )

            documents.extend(self._deserialize_document(hit) for hit in res["hits"]["hits"])  # type: ignore
            from_ = len(documents)

            if top_k is not None and from_ >= top_k:
                break
            if from_ >= res["hits"]["total"]["value"]:
                break
        return documents

    async def _search_documents_async(self, **kwargs: Any) -> List[Document]:
        """
        Asynchronously calls the Elasticsearch client's search method and handles pagination.
        """
        top_k = kwargs.get("size")
        if top_k is None and "knn" in kwargs and "k" in kwargs["knn"]:
            top_k = kwargs["knn"]["k"]

        documents: List[Document] = []
        from_ = 0

        # handle pagination
        while True:
            res = await self._async_client.search(index=self._index, from_=from_, **kwargs)  # type: ignore
            documents.extend(self._deserialize_document(hit) for hit in res["hits"]["hits"])  # type: ignore
            from_ = len(documents)

            if top_k is not None and from_ >= top_k:
                break

            if from_ >= res["hits"]["total"]["value"]:
                break

        return documents

    def filter_documents(self, filters: Optional[Dict[str, Any]] = None) -> List[Document]:
        """
        The main query method for the document store. It retrieves all documents that match the filters.

        :param filters: A dictionary of filters to apply. For more information on the structure of the filters,
            see the official Elasticsearch
            [documentation](https://www.elastic.co/guide/en/elasticsearch/reference/current/query-dsl.html)
        :returns: List of `Document`s that match the filters.
        """
        if filters and "operator" not in filters and "conditions" not in filters:
            msg = "Invalid filter syntax. See https://docs.haystack.deepset.ai/docs/metadata-filtering for details."
            raise ValueError(msg)

        self._ensure_initialized()
        query = {"bool": {"filter": _normalize_filters(filters)}} if filters else None
        documents = self._search_documents(query=query)
        return documents

    async def filter_documents_async(self, filters: Optional[Dict[str, Any]] = None) -> List[Document]:
        """
        Asynchronously retrieves all documents that match the filters.

        :param filters: A dictionary of filters to apply. For more information on the structure of the filters,
            see the official Elasticsearch
            [documentation](https://www.elastic.co/guide/en/elasticsearch/reference/current/query-dsl.html)
        :returns: List of `Document`s that match the filters.
        """
        if filters and "operator" not in filters and "conditions" not in filters:
            msg = "Invalid filter syntax. See https://docs.haystack.deepset.ai/docs/metadata-filtering for details."
            raise ValueError(msg)

        self._ensure_initialized()
        query = {"bool": {"filter": _normalize_filters(filters)}} if filters else None
        documents = await self._search_documents_async(query=query)
        return documents

    @staticmethod
    def _deserialize_document(hit: Dict[str, Any]) -> Document:
        """
        Creates a `Document` from the search hit provided.
        This is mostly useful in self.filter_documents().
        :param hit: A search hit from Elasticsearch.
        :returns: `Document` created from the search hit.
        """
        data = hit["_source"]

        if "highlight" in hit:
            data["metadata"]["highlighted"] = hit["highlight"]
        data["score"] = hit["_score"]

        return Document.from_dict(data)

    def write_documents(self, documents: List[Document], policy: DuplicatePolicy = DuplicatePolicy.NONE) -> int:
        """
        Writes `Document`s to Elasticsearch.

        :param documents: List of Documents to write to the document store.
        :param policy: DuplicatePolicy to apply when a document with the same ID already exists in the document store.
        :raises ValueError: If `documents` is not a list of `Document`s.
        :raises DuplicateDocumentError: If a document with the same ID already exists in the document store and
            `policy` is set to `DuplicatePolicy.FAIL` or `DuplicatePolicy.NONE`.
        :raises DocumentStoreError: If an error occurs while writing the documents to the document store.
        :returns: Number of documents written to the document store.
        """
        if len(documents) > 0:
            if not isinstance(documents[0], Document):
                msg = "param 'documents' must contain a list of objects of type Document"
                raise ValueError(msg)

        if policy == DuplicatePolicy.NONE:
            policy = DuplicatePolicy.FAIL

        action = "index" if policy == DuplicatePolicy.OVERWRITE else "create"

        elasticsearch_actions = []
        for doc in documents:
            doc_dict = doc.to_dict()

            if "sparse_embedding" in doc_dict:
                sparse_embedding = doc_dict.pop("sparse_embedding", None)
                if sparse_embedding:
                    logger.warning(
                        "Document {doc_id} has the `sparse_embedding` field set,"
                        "but storing sparse embeddings in Elasticsearch is not currently supported."
                        "The `sparse_embedding` field will be ignored.",
                        doc_id=doc.id,
                    )
            elasticsearch_actions.append(
                {
                    "_op_type": action,
                    "_id": doc.id,
                    "_source": doc_dict,
                }
            )

        documents_written, errors = helpers.bulk(
            client=self.client,
            actions=elasticsearch_actions,
            refresh="wait_for",
            index=self._index,
            raise_on_error=False,
            stats_only=False,
        )

        if errors:
            # with stats_only=False, errors is guaranteed to be a list of dicts
            assert isinstance(errors, list)  # noqa: S101
            duplicate_errors_ids = []
            other_errors = []
            for e in errors:
                error_type = e["create"]["error"]["type"]
                if policy == DuplicatePolicy.FAIL and error_type == "version_conflict_engine_exception":
                    duplicate_errors_ids.append(e["create"]["_id"])
                elif policy == DuplicatePolicy.SKIP and error_type == "version_conflict_engine_exception":
                    # when the policy is skip, duplication errors are OK and we should not raise an exception
                    continue
                else:
                    other_errors.append(e)

            if len(duplicate_errors_ids) > 0:
                msg = f"IDs '{', '.join(duplicate_errors_ids)}' already exist in the document store."
                raise DuplicateDocumentError(msg)

            if len(other_errors) > 0:
                msg = f"Failed to write documents to Elasticsearch. Errors:\n{other_errors}"
                raise DocumentStoreError(msg)

        return documents_written

    async def write_documents_async(
        self, documents: List[Document], policy: DuplicatePolicy = DuplicatePolicy.NONE
    ) -> int:
        """
        Asynchronously writes `Document`s to Elasticsearch.

        :param documents: List of Documents to write to the document store.
        :param policy: DuplicatePolicy to apply when a document with the same ID already exists in the document store.
        :raises ValueError: If `documents` is not a list of `Document`s.
        :raises DuplicateDocumentError: If a document with the same ID already exists in the document store and
            `policy` is set to `DuplicatePolicy.FAIL` or `DuplicatePolicy.NONE`.
        :raises DocumentStoreError: If an error occurs while writing the documents to the document store.
        :returns: Number of documents written to the document store.
        """
        self._ensure_initialized()

        if len(documents) > 0:
            if not isinstance(documents[0], Document):
                msg = "param 'documents' must contain a list of objects of type Document"
                raise ValueError(msg)

        if policy == DuplicatePolicy.NONE:
            policy = DuplicatePolicy.FAIL

        actions = []
        for doc in documents:
            doc_dict = doc.to_dict()

            if "sparse_embedding" in doc_dict:
                sparse_embedding = doc_dict.pop("sparse_embedding", None)
                if sparse_embedding:
                    logger.warning(
                        "Document {doc_id} has the `sparse_embedding` field set,"
                        "but storing sparse embeddings in Elasticsearch is not currently supported."
                        "The `sparse_embedding` field will be ignored.",
                        doc_id=doc.id,
                    )

            action = {
                "_op_type": "create" if policy == DuplicatePolicy.FAIL else "index",
                "_id": doc.id,
                "_source": doc_dict,
            }
            actions.append(action)

        try:
            success, failed = await helpers.async_bulk(
                client=self.async_client,
                actions=actions,
                index=self._index,
                refresh=True,
                raise_on_error=False,
                stats_only=False,
            )
            if failed:
                # with stats_only=False, failed is guaranteed to be a list of dicts
                assert isinstance(failed, list)  # noqa: S101
                if policy == DuplicatePolicy.FAIL:
                    for error in failed:
                        if "create" in error and error["create"]["status"] == DOC_ALREADY_EXISTS:
                            msg = f"ID '{error['create']['_id']}' already exists in the document store"
                            raise DuplicateDocumentError(msg)
                msg = f"Failed to write documents to Elasticsearch. Errors:\n{failed}"
                raise DocumentStoreError(msg)
            return success
        except Exception as e:
            msg = f"Failed to write documents to Elasticsearch: {e!s}"
            raise DocumentStoreError(msg) from e

    def delete_documents(self, document_ids: List[str]) -> None:
        """
        Deletes all documents with a matching document_ids from the document store.

        :param document_ids: the document ids to delete
        """
        helpers.bulk(
            client=self.client,
            actions=({"_op_type": "delete", "_id": id_} for id_ in document_ids),
            refresh="wait_for",
            index=self._index,
            raise_on_error=False,
        )

    async def delete_documents_async(self, document_ids: List[str]) -> None:
        """
        Asynchronously deletes all documents with a matching document_ids from the document store.

        :param document_ids: the document ids to delete
        """
        self._ensure_initialized()

        try:
            await helpers.async_bulk(
                client=self.async_client,
                actions=({"_op_type": "delete", "_id": id_} for id_ in document_ids),
                index=self._index,
                refresh=True,
            )
        except Exception as e:
            msg = f"Failed to delete documents from Elasticsearch: {e!s}"
            raise DocumentStoreError(msg) from e

    def _bm25_retrieval(
        self,
        query: str,
        *,
        filters: Optional[Dict[str, Any]] = None,
        fuzziness: str = "AUTO",
        top_k: int = 10,
        scale_score: bool = False,
    ) -> List[Document]:
        """
        Retrieves documents using BM25 retrieval.

        :param query: The query string to search for
        :param filters: Optional filters to narrow down the search space
        :param fuzziness: Fuzziness parameter for the search query
        :param top_k: Maximum number of documents to return
        :param scale_score: Whether to scale the similarity score to the range [0,1]
        :returns: List of Documents that match the query
        """
        if not query:
            msg = "query must be a non empty string"
            raise ValueError(msg)

        body: Dict[str, Any] = {
            "size": top_k,
            "query": {
                "bool": {
                    "must": [
                        {
                            "multi_match": {
                                "query": query,
                                "fuzziness": fuzziness,
                                "type": "most_fields",
                                "operator": "OR",
                            }
                        }
                    ]
                }
            },
        }

        if filters:
            body["query"]["bool"]["filter"] = _normalize_filters(filters)

        documents = self._search_documents(**body)

        if scale_score:
            for doc in documents:
                if doc.score is None:
                    continue
                doc.score = float(1 / (1 + np.exp(-np.asarray(doc.score / BM25_SCALING_FACTOR))))

        return documents

    async def _bm25_retrieval_async(
        self,
        query: str,
        *,
        filters: Optional[Dict[str, Any]] = None,
        fuzziness: str = "AUTO",
        top_k: int = 10,
        scale_score: bool = False,
    ) -> List[Document]:
        """
        Asynchronously retrieves documents using BM25 retrieval.

        :param query: The query string to search for
        :param filters: Optional filters to narrow down the search space
        :param fuzziness: Fuzziness parameter for the search query
        :param top_k: Maximum number of documents to return
        :param scale_score: Whether to scale the similarity score to the range [0,1]
        :returns: List of Documents that match the query
        """
        self._ensure_initialized()

        if not query:
            msg = "query must be a non empty string"
            raise ValueError(msg)

        # Prepare the search body
        search_body = {
            "size": top_k,
            "query": {
                "bool": {
                    "must": [
                        {
                            "multi_match": {
                                "query": query,
                                "type": "most_fields",
                                "operator": "OR",
                                "fuzziness": fuzziness,
                            }
                        }
                    ]
                }
            },
        }

        if filters:
            search_body["query"]["bool"]["filter"] = _normalize_filters(filters)  # type:ignore

        documents = await self._search_documents_async(**search_body)

        if scale_score:
            for doc in documents:
                if doc.score is not None:
                    doc.score = float(1 / (1 + np.exp(-(doc.score / float(BM25_SCALING_FACTOR)))))

        return documents

    def _embedding_retrieval(
        self,
        query_embedding: List[float],
        *,
        filters: Optional[Dict[str, Any]] = None,
        top_k: int = 10,
        num_candidates: Optional[int] = None,
    ) -> List[Document]:
        """
        Retrieves documents using dense vector similarity search.

        :param query_embedding: Embedding vector to search for
        :param filters: Optional filters to narrow down the search space
        :param top_k: Maximum number of documents to return
        :param num_candidates: Number of candidates to consider in the search
        :returns: List of Documents most similar to query_embedding
        """
        if not query_embedding:
            msg = "query_embedding must be a non-empty list of floats"
            raise ValueError(msg)

        if not num_candidates:
            num_candidates = top_k * 10

        body: Dict[str, Any] = {
            "knn": {
                "field": "embedding",
                "query_vector": query_embedding,
                "k": top_k,
                "num_candidates": num_candidates,
            },
        }

        if filters:
            body["knn"]["filter"] = _normalize_filters(filters)

        docs = self._search_documents(**body)
        return docs

    async def _embedding_retrieval_async(
        self,
        query_embedding: List[float],
        *,
        filters: Optional[Dict[str, Any]] = None,
        top_k: int = 10,
        num_candidates: Optional[int] = None,
    ) -> List[Document]:
        """
        Asynchronously retrieves documents using dense vector similarity search.

        :param query_embedding: Embedding vector to search for
        :param filters: Optional filters to narrow down the search space
        :param top_k: Maximum number of documents to return
        :param num_candidates: Number of candidates to consider in the search
        :returns: List of Documents most similar to query_embedding
        """
        self._ensure_initialized()

        if not query_embedding:
            msg = "query_embedding must be a non-empty list of floats"
            raise ValueError(msg)

        # If num_candidates is not set, use top_k * 10 as default
        if num_candidates is None:
            num_candidates = top_k * 10

        # Prepare the search body
        search_body = {
            "knn": {
                "field": "embedding",
                "query_vector": query_embedding,
                "k": top_k,
                "num_candidates": num_candidates,
            },
        }

        if filters:
            search_body["knn"]["filter"] = _normalize_filters(filters)

        return await self._search_documents_async(**search_body)<|MERGE_RESOLUTION|>--- conflicted
+++ resolved
@@ -129,6 +129,7 @@
             )
             self._async_client = AsyncElasticsearch(
                 self._hosts,
+                api_key=(self.api_key_id.resolve_value(), self.api_key.resolve_value()),
                 headers=headers,
                 **self._kwargs,
             )
@@ -163,14 +164,8 @@
                 }
 
             # Create the index if it doesn't exist
-<<<<<<< HEAD
-            if not client.indices.exists(index=self._index):
-                logger.info(f"Creating index '{self._index}' in Elasticsearch with mapping: {mappings}")
-                client.indices.create(index=self._index, mappings=mappings)
-=======
             if not self._client.indices.exists(index=self._index):
                 self._client.indices.create(index=self._index, mappings=mappings)
->>>>>>> bc4a8625
 
             self._initialized = True
 
