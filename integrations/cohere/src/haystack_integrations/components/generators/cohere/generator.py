--- conflicted
+++ resolved
@@ -83,11 +83,7 @@
         self.streaming_callback = streaming_callback
         self.api_base_url = api_base_url
         self.model_parameters = kwargs
-<<<<<<< HEAD
-        self.client = Client(api_key=self.api_key, api_url=self.api_base_url, client_name="haystack")
-=======
-        self.client = Client(api_key=self.api_key.resolve_value(), api_url=self.api_base_url)
->>>>>>> d0ffe8b7
+        self.client = Client(api_key=self.api_key.resolve_value(), api_url=self.api_base_url, client_name="haystack")
 
     def to_dict(self) -> Dict[str, Any]:
         """
