import os
from unittest.mock import MagicMock

import pytest
from cohere import UserChatMessageV2
from cohere.core import ApiError
from haystack import Pipeline
from haystack.components.generators.utils import print_streaming_chunk
from haystack.components.tools import ToolInvoker
from haystack.dataclasses import ChatMessage, ChatRole, ImageContent, ReasoningContent, ToolCall
from haystack.dataclasses.streaming_chunk import StreamingChunk
from haystack.tools import Tool, Toolset
from haystack.utils import Secret

from haystack_integrations.components.generators.cohere import CohereChatGenerator
from haystack_integrations.components.generators.cohere.chat.chat_generator import (
    _extract_reasoning_from_response,
    _format_message,
)


def weather(city: str) -> str:
    return f"The weather in {city} is sunny and 32°C"


def stock_price(ticker: str):
    return f"The current price of {ticker} is $100"


def population(city: str) -> str:
    return f"The population of {city} is 2.2 million"


class TestFormatMessage:
    def test_format_message_empty_message_raises_error(self):
        message = ChatMessage.from_user("")

        with pytest.raises(ValueError):
            _format_message(message)

    def test_format_message_tool_call_result_with_none_id_raises_error(self):
        tool_call = ToolCall(id=None, tool_name="test_tool", arguments={})

        message = ChatMessage.from_tool(tool_result="test result", origin=tool_call, error=False)

        with pytest.raises(ValueError):
            _format_message(message)

    def test_format_message_tool_call_with_none_id_raises_error(self):
        tool_call = ToolCall(id=None, tool_name="test_tool", arguments={})

        message = ChatMessage.from_assistant("", tool_calls=[tool_call])

        with pytest.raises(ValueError):
            _format_message(message)

    def test_format_message_with_image(self):
        """Test that a ChatMessage with ImageContent is converted to Cohere format correctly."""
        base64_image = (
            "iVBORw0KGgoAAAANSUhEUgAAAAEAAAABCAYAAAAfFcSJAAAADUlEQVR42mP8/5+hHgAHggJ/PchI7wAAAABJRU5ErkJggg=="
        )
        image_content = ImageContent(base64_image=base64_image, mime_type="image/png")
        message = ChatMessage.from_user(content_parts=["What's in this image?", image_content])

        formatted_message = _format_message(message)

        assert isinstance(formatted_message, UserChatMessageV2)
        assert formatted_message.role == "user"
        assert isinstance(formatted_message.content, list)
        assert len(formatted_message.content) == 2

        # Check text content
        assert formatted_message.content[0].type == "text"
        assert formatted_message.content[0].text == "What's in this image?"

        # Check image content
        assert formatted_message.content[1].type == "image_url"
        assert hasattr(formatted_message.content[1], "image_url")
        assert hasattr(formatted_message.content[1].image_url, "url")
        assert formatted_message.content[1].image_url.url == f"data:image/png;base64,{base64_image}"

    def test_format_message_with_unsupported_mime_type(self):
        """Test that a ChatMessage with unsupported mime type raises ValueError."""
        base64_image = (
            "iVBORw0KGgoAAAANSUhEUgAAAAEAAAABCAYAAAAfFcSJAAAADUlEQVR42mP8/5+hHgAHggJ/PchI7wAAAABJRU5ErkJggg=="
        )
        image_content = ImageContent(base64_image=base64_image, mime_type="image/bmp")
        message = ChatMessage.from_user(content_parts=["What's in this image?", image_content])

        with pytest.raises(ValueError, match="Unsupported image format: image/bmp"):
            _format_message(message)

    def test_format_message_with_none_mime_type(self):
        """Test that a ChatMessage with None mime type raises ValueError."""
        base64_image = (
            "iVBORw0KGgoAAAANSUhEUgAAAAEAAAABCAYAAAAfFcSJAAAADUlEQVR42mP8/5+hHgAHggJ/PchI7wAAAABJRU5ErkJggg=="
        )
        image_content = ImageContent(base64_image=base64_image, mime_type="image/png")
        # Manually set mime_type to None to test the edge case
        image_content.mime_type = None
        message = ChatMessage.from_user(content_parts=["What's in this image?", image_content])

        with pytest.raises(ValueError, match="Unsupported image format: None"):
            _format_message(message)

    def test_format_message_image_in_non_user_message(self):
        """Test that images in non-user messages raise ValueError."""
        base64_image = (
            "iVBORw0KGgoAAAANSUhEUgAAAAEAAAABCAYAAAAfFcSJAAAADUlEQVR42mP8/5+hHgAHggJ/PchI7wAAAABJRU5ErkJggg=="
        )
        image_content = ImageContent(base64_image=base64_image, mime_type="image/png")
        # Create assistant message with both text and image (should fail because image in assistant message)
        message = ChatMessage.from_assistant(text="Here's an image.")
        message._content.append(image_content)  # Add image to assistant message

        with pytest.raises(ValueError, match=r"`ImageContent` is only supported for user messages\."):
            _format_message(message)

    def test_supported_image_formats(self):
        """Test that all supported image formats work correctly."""
        supported_formats = ["image/png", "image/jpeg", "image/webp", "image/gif"]
        base64_image = (
            "iVBORw0KGgoAAAANSUhEUgAAAAEAAAABCAYAAAAfFcSJAAAADUlEQVR42mP8/5+hHgAHggJ/PchI7wAAAABJRU5ErkJggg=="
        )

        for mime_type in supported_formats:
            image_content = ImageContent(base64_image=base64_image, mime_type=mime_type)
            message = ChatMessage.from_user(content_parts=["Test image", image_content])

            # Should not raise any exception
            formatted_message = _format_message(message)
            assert formatted_message is not None
            assert isinstance(formatted_message, UserChatMessageV2)

    def test_multiple_images_in_single_message(self):
        """Test handling multiple images in a single message."""
        base64_image = (
            "iVBORw0KGgoAAAANSUhEUgAAAAEAAAABCAYAAAAfFcSJAAAADUlEQVR42mP8/5+hHgAHggJ/PchI7wAAAABJRU5ErkJggg=="
        )
        image1 = ImageContent(base64_image=base64_image, mime_type="image/png")
        image2 = ImageContent(base64_image=base64_image, mime_type="image/jpeg")

        message = ChatMessage.from_user(content_parts=["Compare these images:", image1, image2])

        formatted_message = _format_message(message)

        assert isinstance(formatted_message, UserChatMessageV2)
        assert len(formatted_message.content) == 3  # 1 text + 2 images
        assert formatted_message.content[0].type == "text"
        assert formatted_message.content[1].type == "image_url"
        assert formatted_message.content[2].type == "image_url"


class TestCohereChatGenerator:
    def test_init_default(self, monkeypatch):
        monkeypatch.setenv("COHERE_API_KEY", "test-api-key")

        component = CohereChatGenerator()
        assert component.api_key == Secret.from_env_var(["COHERE_API_KEY", "CO_API_KEY"])
        assert component.model == "command-r-08-2024"
        assert component.streaming_callback is None
        assert component.api_base_url == "https://api.cohere.com"
        assert not component.generation_kwargs

    def test_init_fail_wo_api_key(self, monkeypatch):
        monkeypatch.delenv("COHERE_API_KEY", raising=False)
        monkeypatch.delenv("CO_API_KEY", raising=False)
        with pytest.raises(ValueError):
            CohereChatGenerator()

    def test_init_with_parameters(self):
        component = CohereChatGenerator(
            api_key=Secret.from_token("test-api-key"),
            model="command-nightly",
            streaming_callback=print_streaming_chunk,
            api_base_url="test-base-url",
            generation_kwargs={
                "max_tokens": 10,
                "some_test_param": "test-params",
            },
        )
        assert component.api_key == Secret.from_token("test-api-key")
        assert component.model == "command-nightly"
        assert component.streaming_callback is print_streaming_chunk
        assert component.api_base_url == "test-base-url"
        assert component.generation_kwargs == {
            "max_tokens": 10,
            "some_test_param": "test-params",
        }

    def test_to_dict_default(self, monkeypatch):
        monkeypatch.setenv("COHERE_API_KEY", "test-api-key")
        component = CohereChatGenerator()
        data = component.to_dict()
        assert data == {
            "type": "haystack_integrations.components.generators.cohere.chat.chat_generator.CohereChatGenerator",
            "init_parameters": {
                "model": "command-r-08-2024",
                "streaming_callback": None,
                "api_key": {
                    "env_vars": ["COHERE_API_KEY", "CO_API_KEY"],
                    "strict": True,
                    "type": "env_var",
                },
                "api_base_url": "https://api.cohere.com",
                "generation_kwargs": {},
                "tools": None,
            },
        }

    def test_to_dict_with_parameters(self, monkeypatch):
        monkeypatch.setenv("COHERE_API_KEY", "test-api-key")
        monkeypatch.setenv("CO_API_KEY", "fake-api-key")
        component = CohereChatGenerator(
            api_key=Secret.from_env_var("ENV_VAR", strict=False),
            model="command-nightly",
            streaming_callback=print_streaming_chunk,
            api_base_url="test-base-url",
            generation_kwargs={
                "max_tokens": 10,
                "some_test_param": "test-params",
            },
        )
        data = component.to_dict()
        assert data == {
            "type": "haystack_integrations.components.generators.cohere.chat.chat_generator.CohereChatGenerator",
            "init_parameters": {
                "model": "command-nightly",
                "api_key": {
                    "env_vars": ["ENV_VAR"],
                    "strict": False,
                    "type": "env_var",
                },
                "streaming_callback": "haystack.components.generators.utils.print_streaming_chunk",
                "api_base_url": "test-base-url",
                "generation_kwargs": {
                    "max_tokens": 10,
                    "some_test_param": "test-params",
                },
                "tools": None,
            },
        }

    def test_from_dict(self, monkeypatch):
        monkeypatch.setenv("COHERE_API_KEY", "fake-api-key")
        monkeypatch.setenv("CO_API_KEY", "fake-api-key")
        data = {
            "type": "haystack_integrations.components.generators.cohere.chat.chat_generator.CohereChatGenerator",
            "init_parameters": {
                "model": "command-r-08-2024",
                "api_base_url": "test-base-url",
                "api_key": {
                    "env_vars": ["ENV_VAR"],
                    "strict": False,
                    "type": "env_var",
                },
                "streaming_callback": "haystack.components.generators.utils.print_streaming_chunk",
                "generation_kwargs": {
                    "max_tokens": 10,
                    "some_test_param": "test-params",
                },
            },
        }
        component = CohereChatGenerator.from_dict(data)
        assert component.model == "command-r-08-2024"
        assert component.streaming_callback is print_streaming_chunk
        assert component.api_base_url == "test-base-url"
        assert component.generation_kwargs == {
            "max_tokens": 10,
            "some_test_param": "test-params",
        }

    def test_from_dict_fail_wo_env_var(self, monkeypatch):
        monkeypatch.delenv("COHERE_API_KEY", raising=False)
        monkeypatch.delenv("CO_API_KEY", raising=False)
        data = {
            "type": "haystack_integrations.components.generators.cohere.chat.chat_generator.CohereChatGenerator",
            "init_parameters": {
                "model": "command-r-08-2024",
                "api_base_url": "test-base-url",
                "api_key": {
                    "env_vars": ["COHERE_API_KEY", "CO_API_KEY"],
                    "strict": True,
                    "type": "env_var",
                },
                "streaming_callback": "haystack.components.generators.utils.print_streaming_chunk",
                "generation_kwargs": {
                    "max_tokens": 10,
                    "some_test_param": "test-params",
                },
            },
        }
        with pytest.raises(ValueError):
            CohereChatGenerator.from_dict(data)

    def test_serde_in_pipeline(self, monkeypatch):
        """
        Test serialization/deserialization of CohereChatGenerator in a Pipeline,
        including detailed dictionary validation
        """
        monkeypatch.setenv("COHERE_API_KEY", "test-api-key")

        tool = Tool(
            name="weather",
            description="useful to determine the weather in a given location",
            parameters={"city": {"type": "string"}},
            function=weather,
        )

        generator = CohereChatGenerator(
            model="command-r-08-2024",
            generation_kwargs={"temperature": 0.7},
            streaming_callback=print_streaming_chunk,
            tools=[tool],
        )

        pipeline = Pipeline()
        pipeline.add_component("generator", generator)

        pipeline_dict = pipeline.to_dict()

        expected_dict = {
            "metadata": {},
            "max_runs_per_component": 100,
            "connection_type_validation": True,
            "components": {
                "generator": {
                    "type": "haystack_integrations.components.generators.cohere.chat.chat_generator.CohereChatGenerator",  # noqa: E501
                    "init_parameters": {
                        "model": "command-r-08-2024",
                        "api_key": {"type": "env_var", "env_vars": ["COHERE_API_KEY", "CO_API_KEY"], "strict": True},
                        "streaming_callback": "haystack.components.generators.utils.print_streaming_chunk",
                        "api_base_url": "https://api.cohere.com",
                        "generation_kwargs": {"temperature": 0.7},
                        "tools": [
                            {
                                "type": "haystack.tools.tool.Tool",
                                "data": {
                                    "name": "weather",
                                    "description": "useful to determine the weather in a given location",
                                    "parameters": {"city": {"type": "string"}},
                                    "function": "tests.test_chat_generator.weather",
                                    "outputs_to_string": tool.outputs_to_string,
                                    "inputs_from_state": tool.inputs_from_state,
                                    "outputs_to_state": tool.outputs_to_state,
                                },
                            }
                        ],
                    },
                }
            },
            "connections": [],
        }

        assert pipeline_dict == expected_dict

        # Test YAML serialization/deserialization
        pipeline_yaml = pipeline.dumps()
        new_pipeline = Pipeline.loads(pipeline_yaml)
        assert new_pipeline == pipeline

        # Verify the loaded pipeline's generator has the same configuration
        loaded_generator = new_pipeline.get_component("generator")
        assert loaded_generator.model == generator.model
        assert loaded_generator.generation_kwargs == generator.generation_kwargs
        assert loaded_generator.streaming_callback == generator.streaming_callback
        assert len(loaded_generator.tools) == len(generator.tools)
        assert loaded_generator.tools[0].name == generator.tools[0].name
        assert loaded_generator.tools[0].description == generator.tools[0].description
        assert loaded_generator.tools[0].parameters == generator.tools[0].parameters

    def test_init_with_mixed_tools_and_toolsets(self, monkeypatch):
        """Test initialization with a mixed list of Tools and Toolsets."""
        monkeypatch.setenv("COHERE_API_KEY", "test-api-key")

        tool1 = Tool(
            name="tool1",
            description="First tool",
            parameters={"type": "object", "properties": {"param1": {"type": "string"}}},
            function=weather,
        )
        tool2 = Tool(
            name="tool2",
            description="Second tool",
            parameters={"type": "object", "properties": {"param2": {"type": "string"}}},
            function=stock_price,
        )
        toolset1 = Toolset([tool2])
        tool3 = Tool(
            name="tool3",
            description="Third tool",
            parameters={"type": "object", "properties": {"param3": {"type": "string"}}},
            function=weather,
        )

        generator = CohereChatGenerator(tools=[tool1, toolset1, tool3])

        assert generator.tools == [tool1, toolset1, tool3]
        assert isinstance(generator.tools, list)
        assert len(generator.tools) == 3

    def test_serde_with_mixed_tools_and_toolsets(self, monkeypatch):
        """Test serialization/deserialization with mixed Tools and Toolsets."""
        monkeypatch.setenv("COHERE_API_KEY", "test-api-key")

        tool1 = Tool(
            name="tool1",
            description="First tool",
            parameters={"type": "object", "properties": {"param1": {"type": "string"}}},
            function=weather,
        )
        tool2 = Tool(
            name="tool2",
            description="Second tool",
            parameters={"type": "object", "properties": {"param2": {"type": "string"}}},
            function=stock_price,
        )
        toolset1 = Toolset([tool2])

        generator = CohereChatGenerator(tools=[tool1, toolset1])
        data = generator.to_dict()

        # Verify serialization preserves structure
        assert isinstance(data["init_parameters"]["tools"], list)
        assert len(data["init_parameters"]["tools"]) == 2
        assert data["init_parameters"]["tools"][0]["type"] == "haystack.tools.tool.Tool"
        assert data["init_parameters"]["tools"][1]["type"] == "haystack.tools.toolset.Toolset"

        # Verify deserialization
        restored = CohereChatGenerator.from_dict(data)
        assert isinstance(restored.tools, list)
        assert len(restored.tools) == 2
        assert isinstance(restored.tools[0], Tool)
        assert isinstance(restored.tools[1], Toolset)
        assert restored.tools[0].name == "tool1"
        assert len(list(restored.tools[1])) == 1

    def test_run_image(self):
        """Test multimodal message processing with mocked client."""
        base64_image = (
            "iVBORw0KGgoAAAANSUhEUgAAAAEAAAABCAYAAAAfFcSJAAAADUlEQVR42mP8/5+hHgAHggJ/PchI7wAAAABJRU5ErkJggg=="
        )
        image_content = ImageContent(base64_image=base64_image, mime_type="image/png")
        messages = [ChatMessage.from_user(content_parts=["What's in this image?", image_content])]

        generator = CohereChatGenerator(api_key=Secret.from_token("test-api-key"))

        # Mock the client's chat method
        mock_response = MagicMock()
        mock_response.message.content = [MagicMock()]
        mock_response.message.content[0].text = "This is a test image response"
        mock_response.message.tool_calls = None
        mock_response.finish_reason = "COMPLETE"
        mock_response.usage = None

        generator.client.chat = MagicMock(return_value=mock_response)

        result = generator.run(messages=messages)

        # Verify the multimodal message was processed correctly
        assert "replies" in result
        assert len(result["replies"]) == 1
        assert result["replies"][0].text == "This is a test image response"

        # Verify the client was called with the correct format
        generator.client.chat.assert_called_once()
        call_args = generator.client.chat.call_args
        formatted_messages = call_args[1]["messages"]

        assert len(formatted_messages) == 1
        # The multimodal message should be passed as a Cohere object
        multimodal_msg = formatted_messages[0]

        assert isinstance(multimodal_msg, UserChatMessageV2)
        assert multimodal_msg.role == "user"
        assert len(multimodal_msg.content) == 2
        assert multimodal_msg.content[0].type == "text"
        assert multimodal_msg.content[1].type == "image_url"


@pytest.mark.skipif(
    not os.environ.get("COHERE_API_KEY", None) and not os.environ.get("CO_API_KEY", None),
    reason="Export an env var called COHERE_API_KEY/CO_API_KEY containing the Cohere API key to run this test.",
)
@pytest.mark.integration
class TestCohereChatGeneratorInference:
    def test_live_run(self):
        chat_messages = [ChatMessage.from_user("What's the capital of France")]
        component = CohereChatGenerator(generation_kwargs={"temperature": 0.8})
        results = component.run(chat_messages)
        assert len(results["replies"]) == 1
        message: ChatMessage = results["replies"][0]
        assert "Paris" in message.text
        assert "usage" in message.meta
        assert "prompt_tokens" in message.meta["usage"]
        assert "completion_tokens" in message.meta["usage"]

    def test_live_run_wrong_model(self):
        component = CohereChatGenerator(model="something-obviously-wrong")
        with pytest.raises(ApiError):
            component.run([ChatMessage.from_assistant("What's the capital of France")])

    def test_live_run_streaming(self):
        class Callback:
            def __init__(self):
                self.responses = ""
                self.counter = 0

            def __call__(self, chunk: StreamingChunk) -> None:
                assert chunk.component_info is not None
                self.counter += 1
                self.responses += chunk.content if chunk.content else ""

        callback = Callback()
        component = CohereChatGenerator(streaming_callback=callback, stream=True)
        results = component.run([ChatMessage.from_user("What's the capital of France? answer in a word")])

        assert len(results["replies"]) == 1
        message: ChatMessage = results["replies"][0]
        assert "Paris" in message.text
        assert message.meta["finish_reason"] == "stop"
        assert callback.counter > 1
        assert "Paris" in callback.responses
        assert "usage" in message.meta
        assert "prompt_tokens" in message.meta["usage"]
        assert "completion_tokens" in message.meta["usage"]

    def test_tools_use_old_way(self):
        # See https://docs.cohere.com/docs/structured-outputs-json for more information
        tools_schema = [
            {
                "type": "function",
                "function": {
                    "name": "get_stock_price",
                    "description": "Retrieves the current stock price for a given ticker symbol.",
                    "parameters": {
                        "type": "object",
                        "properties": {
                            "ticker": {
                                "type": "string",
                                "description": "The stock ticker symbol, e.g. AAPL for Apple Inc.",
                            }
                        },
                        "required": ["ticker"],
                    },
                },
            }
        ]
        client = CohereChatGenerator(model="command-r-08-2024")
        response = client.run(
            messages=[ChatMessage.from_user("What is the current price of AAPL?")],
            generation_kwargs={"tools": tools_schema},
        )
        replies = response["replies"]
        assert isinstance(replies, list), "Replies is not a list"
        assert len(replies) > 0, "No replies received"

        first_reply = replies[0]
        assert isinstance(first_reply, ChatMessage), "First reply is not a ChatMessage instance"
        assert first_reply.text, "First reply text should be a tool plan"
        assert ChatMessage.is_from(first_reply, ChatRole.ASSISTANT), "First reply is not from the assistant"

        assert first_reply.tool_calls, "First reply has no tool calls"
        assert len(first_reply.tool_calls) == 1, "First reply has more than one tool call"
        assert first_reply.tool_calls[0].tool_name == "get_stock_price", "First tool call is not get_stock_price"
        assert first_reply.tool_calls[0].arguments == {"ticker": "AAPL"}, "First tool call arguments are not correct"

    def test_tools_use_with_tools(self):
        stock_price_tool = Tool(
            name="get_stock_price",
            description="Retrieves the current stock price for a given ticker symbol.",
            parameters={
                "type": "object",
                "properties": {
                    "ticker": {
                        "type": "string",
                        "description": "The stock ticker symbol, e.g. AAPL for Apple Inc.",
                    }
                },
                "required": ["ticker"],
            },
            function=stock_price,
        )
        initial_messages = [ChatMessage.from_user("What is the current price of AAPL?")]
        client = CohereChatGenerator(model="command-r-08-2024")
        response = client.run(
            messages=initial_messages,
            tools=[stock_price_tool],
        )
        replies = response["replies"]
        assert isinstance(replies, list), "Replies is not a list"
        assert len(replies) > 0, "No replies received"

        first_reply = replies[0]
        assert isinstance(first_reply, ChatMessage), "First reply is not a ChatMessage instance"
        assert first_reply.text, "First reply text should be a tool plan"
        assert ChatMessage.is_from(first_reply, ChatRole.ASSISTANT), "First reply is not from the assistant"

        assert first_reply.tool_calls, "First reply has no tool calls"
        assert len(first_reply.tool_calls) == 1, "First reply has more than one tool call"
        assert first_reply.tool_calls[0].tool_name == "get_stock_price", "First tool call is not get_stock_price"
        assert first_reply.tool_calls[0].arguments == {"ticker": "AAPL"}, "First tool call arguments are not correct"

        # Test with tool result
        new_messages = [
            initial_messages[0],
            first_reply,
            ChatMessage.from_tool(tool_result="150.23", origin=first_reply.tool_calls[0]),
        ]
        results = client.run(new_messages)

        assert len(results["replies"]) == 1
        final_message = results["replies"][0]
        assert not final_message.tool_calls
        assert len(final_message.text) > 0
        assert "150.23" in final_message.text

    def test_live_run_with_tools_streaming(self):
        """
        Test that the CohereChatGenerator can run with tools and streaming callback.
        """
        weather_tool = Tool(
            name="weather",
            description="useful to determine the weather in a given location",
            parameters={
                "type": "object",
                "properties": {
                    "city": {
                        "type": "string",
                        "description": "The name of the city to get weather for, e.g. Paris, London",
                    }
                },
                "required": ["city"],
            },
            function=weather,
        )

        initial_messages = [ChatMessage.from_user("What's the weather like in Paris?")]
        component = CohereChatGenerator(
            model="command-r-08-2024",  # Cohere's model that supports tools
            tools=[weather_tool],
            streaming_callback=print_streaming_chunk,
        )
        results = component.run(messages=initial_messages)

        assert len(results["replies"]) > 0, "No replies received"
        first_reply = results["replies"][0]

        assert isinstance(first_reply, ChatMessage), "Reply is not a ChatMessage instance"
        assert ChatMessage.is_from(first_reply, ChatRole.ASSISTANT), "Reply is not from the assistant"
        assert first_reply.tool_calls, "No tool calls in the reply"

        tool_call = first_reply.tool_calls[0]
        assert tool_call.tool_name == "weather"
        assert tool_call.arguments == {"city": "Paris"}

        # Test with tool result
        new_messages = [
            initial_messages[0],
            first_reply,
            ChatMessage.from_tool(tool_result="22° C", origin=tool_call),
        ]
        results = component.run(new_messages)

        assert len(results["replies"]) == 1
        final_message = results["replies"][0]
        assert not final_message.tool_calls
        assert len(final_message.text) > 0
        assert "paris" in final_message.text.lower()

    def test_pipeline_with_cohere_chat_generator(self):
        """
        Test that the CohereChatGenerator component can be used in a pipeline
        """
        weather_tool = Tool(
            name="weather",
            description="useful to determine the weather in a given location",
            parameters={
                "type": "object",
                "properties": {
                    "city": {
                        "type": "string",
                        "description": "The name of the city to get weather for, e.g. Paris, London",
                    }
                },
                "required": ["city"],
            },
            function=weather,
        )

        pipeline = Pipeline()
        pipeline.add_component("generator", CohereChatGenerator(model="command-r-08-2024", tools=[weather_tool]))
        pipeline.add_component("tool_invoker", ToolInvoker(tools=[weather_tool]))

        pipeline.connect("generator", "tool_invoker")

        results = pipeline.run(
            data={"generator": {"messages": [ChatMessage.from_user("What's the weather like in Paris?")]}}
        )

        assert (
            "The weather in Paris is sunny and 32°C"
            == results["tool_invoker"]["tool_messages"][0].tool_call_result.result
        )

    def test_live_run_multimodal(self):
        generator = CohereChatGenerator(
            model="command-a-vision-07-2025",  # Use a vision model
        )

        image_content = ImageContent.from_file_path("tests/test_files/apple.jpg")

        messages = [
            ChatMessage.from_user(
                content_parts=[
                    "What do you see in this image? Be concise.",
                    image_content,
                ]
            )
        ]

        results = generator.run(messages=messages)

        assert isinstance(results, dict)
        assert "replies" in results
        assert isinstance(results["replies"], list)
        assert len(results["replies"]) == 1
        assert isinstance(results["replies"][0], ChatMessage)
        assert len(results["replies"][0].text) > 0

<<<<<<< HEAD

class TestReasoningExtraction:
    """Test the reasoning extraction functionality."""

    def test_extract_reasoning_with_thinking_tags(self):
        """Test extraction of reasoning from <thinking> tags."""
        response_text = """<thinking>
I need to calculate the area of a circle.
The formula is π * r².
Given radius is 5, so area = π * 25 = 78.54
</thinking>

The area of a circle with radius 5 is approximately 78.54 square units."""

        reasoning, cleaned = _extract_reasoning_from_response(response_text)

        assert reasoning is not None
        assert isinstance(reasoning, ReasoningContent)
        assert "calculate the area of a circle" in reasoning.reasoning_text
        assert "formula is π * r²" in reasoning.reasoning_text
        assert "area = π * 25 = 78.54" in reasoning.reasoning_text
        assert cleaned.strip() == "The area of a circle with radius 5 is approximately 78.54 square units."

    def test_extract_reasoning_with_reasoning_tags(self):
        """Test extraction of reasoning from <reasoning> tags."""
        response_text = """<reasoning>
Let me think about this step by step:
1. First, I need to understand the problem
2. Then identify the key variables
3. Apply the appropriate formula
</reasoning>

Based on my analysis, here's the solution."""

        reasoning, cleaned = _extract_reasoning_from_response(response_text)

        assert reasoning is not None
        assert isinstance(reasoning, ReasoningContent)
        assert "step by step" in reasoning.reasoning_text
        assert "understand the problem" in reasoning.reasoning_text
        assert "key variables" in reasoning.reasoning_text
        assert cleaned.strip() == "Based on my analysis, here's the solution."

    def test_extract_reasoning_with_step_by_step_headers(self):
        """Test extraction of reasoning from step-by-step format."""
        response_text = """## My reasoning:
Step 1: Analyze the input data
Step 2: Identify patterns
Step 3: Apply the algorithm

## Solution:
The final answer is 42."""

        reasoning, cleaned = _extract_reasoning_from_response(response_text)

        assert reasoning is not None
        assert isinstance(reasoning, ReasoningContent)
        assert "Step 1: Analyze the input data" in reasoning.reasoning_text
        assert "Step 2: Identify patterns" in reasoning.reasoning_text
        assert "Step 3: Apply the algorithm" in reasoning.reasoning_text
        assert cleaned.strip() == "## Solution:\nThe final answer is 42."

    def test_extract_reasoning_no_reasoning_present(self):
        """Test that no reasoning is extracted when none is present."""
        response_text = "This is a simple response without any reasoning content."

        reasoning, cleaned = _extract_reasoning_from_response(response_text)

        assert reasoning is None
        assert cleaned == response_text

    def test_extract_reasoning_short_reasoning_ignored(self):
        """Test that very short reasoning content is ignored."""
        response_text = """<thinking>
OK
</thinking>

The answer is yes."""

        reasoning, cleaned = _extract_reasoning_from_response(response_text)

        assert reasoning is None  # Too short, should be ignored
        assert cleaned.strip() == "The answer is yes."

    def test_extract_reasoning_with_let_me_think(self):
        """Test extraction of reasoning starting with 'Let me think'."""
        response_text = """Let me think through this carefully:

First, I need to consider the constraints of the problem. The user is asking about quantum
mechanics, which requires understanding wave-particle duality.

Second, I should explain the fundamental principles clearly.

Based on this analysis, quantum mechanics describes the behavior of matter and energy at the atomic scale."""

        reasoning, cleaned = _extract_reasoning_from_response(response_text)

        assert reasoning is not None
        assert isinstance(reasoning, ReasoningContent)
        assert "think through this carefully" in reasoning.reasoning_text
        assert "constraints of the problem" in reasoning.reasoning_text
        assert "wave-particle duality" in reasoning.reasoning_text
        assert cleaned.strip() == (
            "Based on this analysis, quantum mechanics describes the behavior of matter and energy at the atomic scale."
        )


class TestCohereChatGeneratorReasoning:
    """Integration tests for reasoning functionality in CohereChatGenerator."""

    @pytest.mark.skipif(not os.environ.get("COHERE_API_KEY"), reason="COHERE_API_KEY not set")
    @pytest.mark.integration
    def test_reasoning_with_command_a_reasoning_model(self):
        """Test reasoning extraction with Command A Reasoning model."""
        generator = CohereChatGenerator(
            model="command-a-reasoning-111b-2024-10-03",
            generation_kwargs={"thinking": True},  # Enable reasoning
        )

        messages = [
            ChatMessage.from_user("Solve this math problem step by step: What is the area of a circle with radius 7?")
        ]

        result = generator.run(messages=messages)

        assert "replies" in result
        assert len(result["replies"]) == 1

        reply = result["replies"][0]
        assert isinstance(reply, ChatMessage)
        assert reply.role == ChatRole.ASSISTANT

        # Check if reasoning was extracted
        if reply.reasoning:
            assert isinstance(reply.reasoning, ReasoningContent)
            assert len(reply.reasoning.reasoning_text) > 50  # Should have substantial reasoning

            # The reasoning should contain mathematical thinking
            reasoning_lower = reply.reasoning.reasoning_text.lower()
            assert any(word in reasoning_lower for word in ["area", "circle", "radius", "formula", "π", "pi"])

        # Check the main response content
        assert len(reply.text) > 0
        response_lower = reply.text.lower()
        assert any(word in response_lower for word in ["area", "153.94", "154", "square"])

    def test_reasoning_with_mock_response(self):
        """Test reasoning extraction with mocked Cohere response."""
        generator = CohereChatGenerator(
            model="command-a-reasoning-111b-2024-10-03", api_key=Secret.from_token("fake-api-key")
        )

        # Mock the Cohere client response
        mock_response = MagicMock()
        mock_response.message.content = [
            MagicMock(
                text="""<thinking>
I need to solve for the area of a circle.
The formula is A = πr²
With radius 7: A = π * 7² = π * 49 ≈ 153.94
</thinking>

The area of a circle with radius 7 is approximately 153.94 square units."""
            )
        ]
        mock_response.message.tool_calls = None
        mock_response.message.citations = None

        generator.client.chat = MagicMock(return_value=mock_response)

        messages = [ChatMessage.from_user("What is the area of a circle with radius 7?")]
        result = generator.run(messages=messages)

        assert "replies" in result
        assert len(result["replies"]) == 1

        reply = result["replies"][0]
        assert isinstance(reply, ChatMessage)
        assert reply.role == ChatRole.ASSISTANT

        # Check reasoning extraction
        assert reply.reasoning is not None
        assert isinstance(reply.reasoning, ReasoningContent)
        assert "formula is A = πr²" in reply.reasoning.reasoning_text
        assert "π * 49 ≈ 153.94" in reply.reasoning.reasoning_text

        # Check cleaned content
        assert reply.text.strip() == "The area of a circle with radius 7 is approximately 153.94 square units."

    def test_reasoning_with_tool_calls_compatibility(self):
        """Test that reasoning works with tool calls."""
        weather_tool = Tool(
            name="weather",
            description="Get weather for a city",
            parameters={
                "type": "object",
                "properties": {"city": {"type": "string"}},
=======
    def test_live_run_with_mixed_tools(self):
        """
        Integration test that verifies CohereChatGenerator works with mixed Tool and Toolset.
        This tests that the LLM can correctly invoke tools from both a standalone Tool and a Toolset.
        """
        weather_tool = Tool(
            name="weather",
            description="useful to determine the weather in a given location",
            parameters={
                "type": "object",
                "properties": {
                    "city": {
                        "type": "string",
                        "description": "The name of the city to get weather for, e.g. Paris, London",
                    }
                },
>>>>>>> 204fd2f1
                "required": ["city"],
            },
            function=weather,
        )

<<<<<<< HEAD
        generator = CohereChatGenerator(
            model="command-a-reasoning-111b-2024-10-03", tools=[weather_tool], api_key=Secret.from_token("fake-api-key")
        )

        # Mock response with both reasoning and tool calls
        mock_response = MagicMock()
        mock_response.message.content = [
            MagicMock(
                text="""<thinking>
The user is asking about weather in Paris. I should use the weather tool to get accurate information.
</thinking>

I'll check the weather in Paris for you."""
            )
        ]

        # Mock tool call
        mock_tool_call = MagicMock()
        mock_tool_call.function.name = "weather"
        mock_tool_call.function.arguments = '{"city": "Paris"}'
        mock_tool_call.id = "call_123"
        mock_response.message.tool_calls = [mock_tool_call]
        mock_response.message.tool_plan = "I'll check the weather in Paris for you."
        mock_response.message.citations = None

        generator.client.chat = MagicMock(return_value=mock_response)

        messages = [ChatMessage.from_user("What's the weather like in Paris?")]
        result = generator.run(messages=messages)

        assert "replies" in result
        assert len(result["replies"]) == 1

        reply = result["replies"][0]
        assert isinstance(reply, ChatMessage)

        # Check reasoning extraction
        assert reply.reasoning is not None
        assert isinstance(reply.reasoning, ReasoningContent)
        assert "weather tool" in reply.reasoning.reasoning_text

        # Check tool calls are preserved
        assert reply.tool_calls is not None
        assert len(reply.tool_calls) == 1
        assert reply.tool_calls[0].tool_name == "weather"

        # Check cleaned content
        assert "I'll check the weather in Paris" in reply.text
=======
        population_tool = Tool(
            name="population",
            description="useful to determine the population of a given city",
            parameters={
                "type": "object",
                "properties": {
                    "city": {
                        "type": "string",
                        "description": "The name of the city to get population for, e.g. Paris, Berlin",
                    }
                },
                "required": ["city"],
            },
            function=population,
        )

        # Create a toolset with the population tool
        population_toolset = Toolset([population_tool])

        # Mix standalone tool with toolset
        mixed_tools = [weather_tool, population_toolset]

        initial_messages = [
            ChatMessage.from_user("What's the weather like in Paris and what is the population of Berlin?")
        ]
        component = CohereChatGenerator(model="command-r-08-2024", tools=mixed_tools)
        results = component.run(messages=initial_messages)

        assert len(results["replies"]) > 0, "No replies received"

        first_reply = results["replies"][0]
        assert isinstance(first_reply, ChatMessage), "First reply is not a ChatMessage instance"
        assert ChatMessage.is_from(first_reply, ChatRole.ASSISTANT), "First reply is not from the assistant"
        assert first_reply.tool_calls, "First reply has no tool calls"

        tool_calls = first_reply.tool_calls
        assert len(tool_calls) == 2, f"Expected 2 tool calls, got {len(tool_calls)}"

        # Verify we got calls to both weather and population tools
        tool_names = {tc.tool_name for tc in tool_calls}
        assert "weather" in tool_names, "Expected 'weather' tool call"
        assert "population" in tool_names, "Expected 'population' tool call"

        # Verify tool call details
        for tool_call in tool_calls:
            assert tool_call.id, "Tool call does not contain value for 'id' key"
            assert tool_call.tool_name in ["weather", "population"]
            assert "city" in tool_call.arguments
            assert tool_call.arguments["city"] in ["Paris", "Berlin"]

        # Mock the response we'd get from ToolInvoker
        tool_result_messages = []
        for tool_call in tool_calls:
            if tool_call.tool_name == "weather":
                result = "The weather in Paris is sunny and 32°C"
            else:  # population
                result = "The population of Berlin is 2.2 million"
            tool_result_messages.append(ChatMessage.from_tool(tool_result=result, origin=tool_call))

        new_messages = [*initial_messages, first_reply, *tool_result_messages]
        results = component.run(new_messages)

        assert len(results["replies"]) == 1
        final_message = results["replies"][0]
        assert not final_message.tool_calls
        assert len(final_message.text) > 0
        assert "paris" in final_message.text.lower()
        assert "berlin" in final_message.text.lower()
>>>>>>> 204fd2f1
<|MERGE_RESOLUTION|>--- conflicted
+++ resolved
@@ -728,7 +728,6 @@
         assert isinstance(results["replies"][0], ChatMessage)
         assert len(results["replies"][0].text) > 0
 
-<<<<<<< HEAD
 
 class TestReasoningExtraction:
     """Test the reasoning extraction functionality."""
@@ -926,7 +925,62 @@
             parameters={
                 "type": "object",
                 "properties": {"city": {"type": "string"}},
-=======
+                "required": ["city"],
+            },
+            function=weather,
+        )
+
+        generator = CohereChatGenerator(
+            model="command-a-reasoning-111b-2024-10-03", tools=[weather_tool], api_key=Secret.from_token("fake-api-key")
+        )
+
+        # Mock response with both reasoning and tool calls
+        mock_response = MagicMock()
+        mock_response.message.content = [
+            MagicMock(
+                text="""<thinking>
+The user is asking about weather in Paris. I should use the weather tool to get accurate information.
+</thinking>
+
+I'll check the weather in Paris for you."""
+            )
+        ]
+
+        # Mock tool call
+        mock_tool_call = MagicMock()
+        mock_tool_call.function.name = "weather"
+        mock_tool_call.function.arguments = '{"city": "Paris"}'
+        mock_tool_call.id = "call_123"
+        mock_response.message.tool_calls = [mock_tool_call]
+        mock_response.message.tool_plan = "I'll check the weather in Paris for you."
+        mock_response.message.citations = None
+
+        generator.client.chat = MagicMock(return_value=mock_response)
+
+        messages = [ChatMessage.from_user("What's the weather like in Paris?")]
+        result = generator.run(messages=messages)
+
+        assert "replies" in result
+        assert len(result["replies"]) == 1
+
+        reply = result["replies"][0]
+        assert isinstance(reply, ChatMessage)
+
+        # Check reasoning extraction
+        assert reply.reasoning is not None
+        assert isinstance(reply.reasoning, ReasoningContent)
+        assert "weather tool" in reply.reasoning.reasoning_text
+
+        # Check tool calls are preserved
+        assert reply.tool_calls is not None
+        assert len(reply.tool_calls) == 1
+        assert reply.tool_calls[0].tool_name == "weather"
+
+        # Check cleaned content
+        assert "I'll check the weather in Paris" in reply.text
+
+    @pytest.mark.skipif(not os.environ.get("COHERE_API_KEY"), reason="COHERE_API_KEY not set")
+    @pytest.mark.integration
     def test_live_run_with_mixed_tools(self):
         """
         Integration test that verifies CohereChatGenerator works with mixed Tool and Toolset.
@@ -943,62 +997,11 @@
                         "description": "The name of the city to get weather for, e.g. Paris, London",
                     }
                 },
->>>>>>> 204fd2f1
                 "required": ["city"],
             },
             function=weather,
         )
 
-<<<<<<< HEAD
-        generator = CohereChatGenerator(
-            model="command-a-reasoning-111b-2024-10-03", tools=[weather_tool], api_key=Secret.from_token("fake-api-key")
-        )
-
-        # Mock response with both reasoning and tool calls
-        mock_response = MagicMock()
-        mock_response.message.content = [
-            MagicMock(
-                text="""<thinking>
-The user is asking about weather in Paris. I should use the weather tool to get accurate information.
-</thinking>
-
-I'll check the weather in Paris for you."""
-            )
-        ]
-
-        # Mock tool call
-        mock_tool_call = MagicMock()
-        mock_tool_call.function.name = "weather"
-        mock_tool_call.function.arguments = '{"city": "Paris"}'
-        mock_tool_call.id = "call_123"
-        mock_response.message.tool_calls = [mock_tool_call]
-        mock_response.message.tool_plan = "I'll check the weather in Paris for you."
-        mock_response.message.citations = None
-
-        generator.client.chat = MagicMock(return_value=mock_response)
-
-        messages = [ChatMessage.from_user("What's the weather like in Paris?")]
-        result = generator.run(messages=messages)
-
-        assert "replies" in result
-        assert len(result["replies"]) == 1
-
-        reply = result["replies"][0]
-        assert isinstance(reply, ChatMessage)
-
-        # Check reasoning extraction
-        assert reply.reasoning is not None
-        assert isinstance(reply.reasoning, ReasoningContent)
-        assert "weather tool" in reply.reasoning.reasoning_text
-
-        # Check tool calls are preserved
-        assert reply.tool_calls is not None
-        assert len(reply.tool_calls) == 1
-        assert reply.tool_calls[0].tool_name == "weather"
-
-        # Check cleaned content
-        assert "I'll check the weather in Paris" in reply.text
-=======
         population_tool = Tool(
             name="population",
             description="useful to determine the population of a given city",
@@ -1066,5 +1069,4 @@
         assert not final_message.tool_calls
         assert len(final_message.text) > 0
         assert "paris" in final_message.text.lower()
-        assert "berlin" in final_message.text.lower()
->>>>>>> 204fd2f1
+        assert "berlin" in final_message.text.lower()