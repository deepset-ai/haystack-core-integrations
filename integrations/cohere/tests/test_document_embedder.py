--- conflicted
+++ resolved
@@ -139,7 +139,7 @@
 
     @pytest.mark.asyncio
     @patch("haystack_integrations.components.embedders.cohere.document_embedder.get_async_response")
-    async def test_async_run(self, mock_get_response):
+    async def test_run_async(self, mock_get_response):
         embedder = CohereDocumentEmbedder(api_key=Secret.from_token("test-api-key"))
 
         embeddings = [[0.1, 0.2, 0.3], [0.4, 0.5, 0.6]]
@@ -179,9 +179,6 @@
         assert len(docs_with_embeddings) == len(docs)
         for doc in docs_with_embeddings:
             assert isinstance(doc.embedding, list)
-<<<<<<< HEAD
-            assert isinstance(doc.embedding[0], float)
-=======
             assert isinstance(doc.embedding[0], float)
 
     @pytest.mark.asyncio
@@ -190,7 +187,7 @@
         reason="Export an env var called COHERE_API_KEY/CO_API_KEY containing the Cohere API key to run this test.",
     )
     @pytest.mark.integration
-    async def test_run_async(self):
+    async def test_live_run_async(self):
         embedder = CohereDocumentEmbedder(model="embed-english-v2.0", embedding_type=EmbeddingTypes.FLOAT)
 
         docs = [
@@ -205,15 +202,4 @@
         assert len(docs_with_embeddings) == len(docs)
         for doc in docs_with_embeddings:
             assert isinstance(doc.embedding, list)
-            assert isinstance(doc.embedding[0], float)
-
-    def test_run_wrong_input_format(self):
-        embedder = CohereDocumentEmbedder(api_key=Secret.from_token("test-api-key"))
-
-        with pytest.raises(TypeError):
-            embedder.run(documents="text")
-        with pytest.raises(TypeError):
-            embedder.run(documents=[1, 2, 3])
-
-        assert embedder.run(documents=[]) == {"documents": [], "meta": {}}
->>>>>>> f8236094
+            assert isinstance(doc.embedding[0], float)