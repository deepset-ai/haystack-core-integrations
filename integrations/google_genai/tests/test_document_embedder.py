# SPDX-FileCopyrightText: 2022-present deepset GmbH <info@deepset.ai>
#
# SPDX-License-Identifier: Apache-2.0

import os
import random
from typing import List

import pytest
from haystack import Document
from haystack.utils.auth import Secret

from haystack_integrations.components.embedders.google_genai import GoogleGenAIDocumentEmbedder


def mock_google_response(contents: List[str], model: str = "text-embedding-004", **kwargs) -> dict:
    secure_random = random.SystemRandom()
    dict_response = {
        "embedding": [[secure_random.random() for _ in range(768)] for _ in contents],
        "meta": {"model": model},
    }

    return dict_response


class TestGoogleGenAIDocumentEmbedder:
    def test_init_default(self, monkeypatch):
        monkeypatch.setenv("GOOGLE_API_KEY", "fake-api-key")
        embedder = GoogleGenAIDocumentEmbedder()
        assert embedder._api_key.resolve_value() == "fake-api-key"
        assert embedder._model == "text-embedding-004"
        assert embedder._prefix == ""
        assert embedder._suffix == ""
        assert embedder._batch_size == 32
        assert embedder._progress_bar is True
        assert embedder._meta_fields_to_embed == []
        assert embedder._embedding_separator == "\n"
        assert embedder._config == {"task_type": "SEMANTIC_SIMILARITY"}

    def test_init_with_parameters(self, monkeypatch):
        embedder = GoogleGenAIDocumentEmbedder(
            api_key=Secret.from_token("fake-api-key-2"),
            model="model",
            prefix="prefix",
            suffix="suffix",
            batch_size=64,
            progress_bar=False,
            meta_fields_to_embed=["test_field"],
            embedding_separator=" | ",
            config={"task_type": "CLASSIFICATION"},
        )
        assert embedder._api_key.resolve_value() == "fake-api-key-2"
        assert embedder._model == "model"
        assert embedder._prefix == "prefix"
        assert embedder._suffix == "suffix"
        assert embedder._batch_size == 64
        assert embedder._progress_bar is False
        assert embedder._meta_fields_to_embed == ["test_field"]
        assert embedder._embedding_separator == " | "
        assert embedder._config == {"task_type": "CLASSIFICATION"}

    def test_init_with_parameters_and_env_vars(self, monkeypatch):
        embedder = GoogleGenAIDocumentEmbedder(
            api_key=Secret.from_token("fake-api-key-2"),
            model="model",
            prefix="prefix",
            suffix="suffix",
            batch_size=64,
            progress_bar=False,
            meta_fields_to_embed=["test_field"],
            embedding_separator=" | ",
            config={"task_type": "CLASSIFICATION"},
        )
        assert embedder._api_key.resolve_value() == "fake-api-key-2"
        assert embedder._model == "model"
        assert embedder._prefix == "prefix"
        assert embedder._suffix == "suffix"
        assert embedder._batch_size == 64
        assert embedder._progress_bar is False
        assert embedder._meta_fields_to_embed == ["test_field"]
        assert embedder._embedding_separator == " | "
        assert embedder._config == {"task_type": "CLASSIFICATION"}

    def test_init_fail_wo_api_key(self, monkeypatch):
        monkeypatch.delenv("GOOGLE_API_KEY", raising=False)
        with pytest.raises(ValueError, match="None of the .* environment variables are set"):
            GoogleGenAIDocumentEmbedder()

    def test_to_dict(self, monkeypatch):
        monkeypatch.setenv("GOOGLE_API_KEY", "fake-api-key")
        component = GoogleGenAIDocumentEmbedder()
        data = component.to_dict()
        assert data == {
            "type": (
                "haystack_integrations.components.embedders.google_genai.document_embedder.GoogleGenAIDocumentEmbedder"
            ),
            "init_parameters": {
                "model": "text-embedding-004",
                "prefix": "",
                "suffix": "",
                "batch_size": 32,
                "progress_bar": True,
                "meta_fields_to_embed": [],
                "embedding_separator": "\n",
                "api_key": {"type": "env_var", "env_vars": ["GOOGLE_API_KEY", "GEMINI_API_KEY"], "strict": True},
                "config": {"task_type": "SEMANTIC_SIMILARITY"},
            },
        }

    def test_to_dict_with_custom_init_parameters(self, monkeypatch):
        monkeypatch.setenv("ENV_VAR", "fake-api-key")
        component = GoogleGenAIDocumentEmbedder(
            api_key=Secret.from_env_var("ENV_VAR", strict=False),
            model="model",
            prefix="prefix",
            suffix="suffix",
            batch_size=64,
            progress_bar=False,
            meta_fields_to_embed=["test_field"],
            embedding_separator=" | ",
            config={"task_type": "CLASSIFICATION"},
        )
        data = component.to_dict()
        assert data == {
            "type": (
                "haystack_integrations.components.embedders.google_genai.document_embedder.GoogleGenAIDocumentEmbedder"
            ),
            "init_parameters": {
                "model": "model",
                "prefix": "prefix",
                "suffix": "suffix",
                "batch_size": 64,
                "progress_bar": False,
                "meta_fields_to_embed": ["test_field"],
                "embedding_separator": " | ",
                "api_key": {"type": "env_var", "env_vars": ["ENV_VAR"], "strict": False},
                "config": {"task_type": "CLASSIFICATION"},
            },
        }

    def test_from_dict(self, monkeypatch):
        data = {
            "type": (
                "haystack_integrations.components.embedders.google_genai.document_embedder.GoogleGenAIDocumentEmbedder"
            ),
            "init_parameters": {
                "model": "text-embedding-004",
                "prefix": "",
                "suffix": "",
                "batch_size": 32,
                "progress_bar": True,
                "meta_fields_to_embed": [],
                "embedding_separator": "\n",
                "api_key": {"type": "env_var", "env_vars": ["GOOGLE_API_KEY"], "strict": True},
                "config": {"task_type": "SEMANTIC_SIMILARITY"},
            },
        }
        monkeypatch.setenv("GOOGLE_API_KEY", "fake-api-key")
        embedder = GoogleGenAIDocumentEmbedder.from_dict(data)
        assert embedder._api_key.resolve_value() == "fake-api-key"
        assert embedder._model == "text-embedding-004"
        assert embedder._prefix == ""
        assert embedder._suffix == ""
        assert embedder._batch_size == 32
        assert embedder._progress_bar is True
        assert embedder._meta_fields_to_embed == []
        assert embedder._embedding_separator == "\n"
        assert embedder._config == {"task_type": "SEMANTIC_SIMILARITY"}

    def test_prepare_texts_to_embed_w_metadata(self):
        documents = [
            Document(id=f"{i}", content=f"document number {i}:\ncontent", meta={"meta_field": f"meta_value {i}"})
            for i in range(5)
        ]

        embedder = GoogleGenAIDocumentEmbedder(
            api_key=Secret.from_token("fake-api-key"), meta_fields_to_embed=["meta_field"], embedding_separator=" | "
        )

        prepared_texts = embedder._prepare_texts_to_embed(documents)
        assert prepared_texts == [
            "meta_value 0 | document number 0:\ncontent",
            "meta_value 1 | document number 1:\ncontent",
            "meta_value 2 | document number 2:\ncontent",
            "meta_value 3 | document number 3:\ncontent",
            "meta_value 4 | document number 4:\ncontent",
        ]

    def test_run_wrong_input_format(self):
        embedder = GoogleGenAIDocumentEmbedder(api_key=Secret.from_token("fake-api-key"))

        # wrong formats
        string_input = "text"
        list_integers_input = [1, 2, 3]

        with pytest.raises(TypeError, match="GoogleGenAIDocumentEmbedder expects a list of Documents as input"):
            embedder.run(documents=string_input)

        with pytest.raises(TypeError, match="GoogleGenAIDocumentEmbedder expects a list of Documents as input"):
            embedder.run(documents=list_integers_input)

    def test_run_on_empty_list(self):
        embedder = GoogleGenAIDocumentEmbedder(api_key=Secret.from_token("fake-api-key"))

        empty_list_input = []
        result = embedder.run(documents=empty_list_input)

        assert result["documents"] is not None
        assert not result["documents"]  # empty list

    @pytest.mark.skipif(
        not os.environ.get("GOOGLE_API_KEY", None),
        reason="Export an env var called GOOGLE_API_KEY containing the Google API key to run this test.",
    )
    @pytest.mark.integration
    def test_run(self):
        docs = [
            Document(content="I love cheese", meta={"topic": "Cuisine"}),
            Document(content="A transformer is a deep learning architecture", meta={"topic": "ML"}),
        ]

        model = "text-embedding-004"

        embedder = GoogleGenAIDocumentEmbedder(model=model, meta_fields_to_embed=["topic"], embedding_separator=" | ")

        result = embedder.run(documents=docs)
        documents_with_embeddings = result["documents"]
        assert isinstance(documents_with_embeddings, list)
        assert len(documents_with_embeddings) == len(docs)
        for doc in documents_with_embeddings:
            assert isinstance(doc, Document)
            assert isinstance(doc.embedding, list)
            assert len(doc.embedding) == 768
            assert all(isinstance(x, float) for x in doc.embedding)

<<<<<<< HEAD
        assert "text" in result["meta"]["model"] and "004" in result["meta"]["model"], (
            "The model name does not contain 'text' and '004'"
        )

    @pytest.mark.asyncio
    @pytest.mark.skipif(
        not os.environ.get("GOOGLE_API_KEY", None),
        reason="Export an env var called GOOGLE_API_KEY containing the Google API key to run this test.",
    )
    @pytest.mark.integration
    async def test_run_async(self):
        docs = [
            Document(content="I love cheese", meta={"topic": "Cuisine"}),
            Document(content="A transformer is a deep learning architecture", meta={"topic": "ML"}),
        ]

        model = "text-embedding-004"

        embedder = GoogleGenAIDocumentEmbedder(model=model, meta_fields_to_embed=["topic"], embedding_separator=" | ")

        result = await embedder.run_async(documents=docs)
        documents_with_embeddings = result["documents"]
        assert isinstance(documents_with_embeddings, list)
        assert len(documents_with_embeddings) == len(docs)
        for doc in documents_with_embeddings:
            assert isinstance(doc, Document)
            assert isinstance(doc.embedding, list)
            assert len(doc.embedding) == 768
            assert all(isinstance(x, float) for x in doc.embedding)

        assert "text" in result["meta"]["model"] and "004" in result["meta"]["model"], (
            "The model name does not contain 'text' and '004'"
        )
=======
        assert result["documents"][0].meta == {"topic": "Cuisine"}
        assert result["documents"][1].meta == {"topic": "ML"}
        assert result["meta"] == {"model": model}
>>>>>>> e9a3a4bc
<|MERGE_RESOLUTION|>--- conflicted
+++ resolved
@@ -233,7 +233,6 @@
             assert len(doc.embedding) == 768
             assert all(isinstance(x, float) for x in doc.embedding)
 
-<<<<<<< HEAD
         assert "text" in result["meta"]["model"] and "004" in result["meta"]["model"], (
             "The model name does not contain 'text' and '004'"
         )
@@ -267,8 +266,6 @@
         assert "text" in result["meta"]["model"] and "004" in result["meta"]["model"], (
             "The model name does not contain 'text' and '004'"
         )
-=======
         assert result["documents"][0].meta == {"topic": "Cuisine"}
         assert result["documents"][1].meta == {"topic": "ML"}
-        assert result["meta"] == {"model": model}
->>>>>>> e9a3a4bc
+        assert result["meta"] == {"model": model}