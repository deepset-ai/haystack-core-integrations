# SPDX-FileCopyrightText: 2022-present deepset GmbH <info@deepset.ai>
#
# SPDX-License-Identifier: Apache-2.0

import os

import pytest
from google.genai.types import ContentEmbedding, EmbedContentConfig, EmbedContentResponse
from haystack.utils.auth import Secret

from haystack_integrations.components.embedders.google_genai import GoogleGenAITextEmbedder


class TestGoogleGenAITextEmbedder:
    def test_init_default(self, monkeypatch):
        monkeypatch.setenv("GOOGLE_API_KEY", "fake-api-key")
        embedder = GoogleGenAITextEmbedder()

        assert embedder._api_key.resolve_value() == "fake-api-key"
        assert embedder._model_name == "text-embedding-004"
        assert embedder._prefix == ""
        assert embedder._suffix == ""
        assert embedder._config == {"task_type": "SEMANTIC_SIMILARITY"}

    def test_init_with_parameters(self):
        embedder = GoogleGenAITextEmbedder(
            api_key=Secret.from_token("fake-api-key"),
            model="model",
            prefix="prefix",
            suffix="suffix",
            config={"task_type": "CLASSIFICATION"},
        )
        assert embedder._api_key.resolve_value() == "fake-api-key"
        assert embedder._model_name == "model"
        assert embedder._prefix == "prefix"
        assert embedder._suffix == "suffix"
        assert embedder._config == {"task_type": "CLASSIFICATION"}

    def test_init_with_parameters_and_env_vars(self, monkeypatch):
        embedder = GoogleGenAITextEmbedder(
            api_key=Secret.from_token("fake-api-key"),
            model="model",
            prefix="prefix",
            suffix="suffix",
            config={"task_type": "CLASSIFICATION"},
        )
        assert embedder._api_key.resolve_value() == "fake-api-key"
        assert embedder._model_name == "model"
        assert embedder._prefix == "prefix"
        assert embedder._suffix == "suffix"
        assert embedder._config == {"task_type": "CLASSIFICATION"}

    def test_to_dict(self, monkeypatch):
        monkeypatch.setenv("GOOGLE_API_KEY", "fake-api-key")
        component = GoogleGenAITextEmbedder()
        data = component.to_dict()
        assert data == {
            "type": "haystack_integrations.components.embedders.google_genai.text_embedder.GoogleGenAITextEmbedder",
            "init_parameters": {
                "api_key": {"type": "env_var", "env_vars": ["GOOGLE_API_KEY", "GEMINI_API_KEY"], "strict": True},
                "model": "text-embedding-004",
                "prefix": "",
                "suffix": "",
                "config": {"task_type": "SEMANTIC_SIMILARITY"},
            },
        }

    def test_to_dict_with_custom_init_parameters(self, monkeypatch):
        monkeypatch.setenv("ENV_VAR", "fake-api-key")
        component = GoogleGenAITextEmbedder(
            api_key=Secret.from_env_var("ENV_VAR", strict=False),
            model="model",
            prefix="prefix",
            suffix="suffix",
            config={"task_type": "CLASSIFICATION"},
        )
        data = component.to_dict()
        assert data == {
            "type": "haystack_integrations.components.embedders.google_genai.text_embedder.GoogleGenAITextEmbedder",
            "init_parameters": {
                "model": "model",
                "api_key": {"type": "env_var", "env_vars": ["ENV_VAR"], "strict": False},
                "prefix": "prefix",
                "suffix": "suffix",
                "config": {"task_type": "CLASSIFICATION"},
            },
        }

    def test_from_dict(self, monkeypatch):
        monkeypatch.setenv("GOOGLE_API_KEY", "fake-api-key")
        data = {
            "type": "haystack_integrations.components.embedders.google_genai.text_embedder.GoogleGenAITextEmbedder",
            "init_parameters": {
                "api_key": {"type": "env_var", "env_vars": ["GOOGLE_API_KEY", "GEMINI_API_KEY"], "strict": True},
                "model": "text-embedding-004",
                "prefix": "",
                "suffix": "",
                "config": {"task_type": "CLASSIFICATION"},
            },
        }
        component = GoogleGenAITextEmbedder.from_dict(data)
        assert component._api_key.resolve_value() == "fake-api-key"
        assert component._model_name == "text-embedding-004"
        assert component._prefix == ""
        assert component._suffix == ""
        assert component._config == {"task_type": "CLASSIFICATION"}

    def test_prepare_input(self, monkeypatch):
        monkeypatch.setenv("GOOGLE_API_KEY", "fake-api-key")
        embedder = GoogleGenAITextEmbedder()

        contents = "The food was delicious"
        prepared_input = embedder._prepare_input(contents)
        assert prepared_input == {
            "model": "text-embedding-004",
            "contents": "The food was delicious",
            "config": EmbedContentConfig(
                http_options=None,
                task_type="SEMANTIC_SIMILARITY",
                title=None,
                output_dimensionality=None,
                mime_type=None,
                auto_truncate=None,
            ),
        }

    def test_prepare_output(self, monkeypatch):
        monkeypatch.setenv("GOOGLE_API_KEY", "fake-api-key")

        response = EmbedContentResponse(
            embeddings=[ContentEmbedding(values=[0.1, 0.2, 0.3])],
        )

        embedder = GoogleGenAITextEmbedder()
        result = embedder._prepare_output(result=response)
        assert result == {
            "embedding": [0.1, 0.2, 0.3],
            "meta": {"model": "text-embedding-004"},
        }

    def test_run_wrong_input_format(self):
        embedder = GoogleGenAITextEmbedder(api_key=Secret.from_token("fake-api-key"))

        list_integers_input = [1, 2, 3]

        with pytest.raises(TypeError, match="GoogleGenAITextEmbedder expects a string as an input"):
            embedder.run(text=list_integers_input)

    @pytest.mark.skipif(
        not os.environ.get("GOOGLE_API_KEY", None),
        reason="Export an env var called GOOGLE_API_KEY containing the Google API key to run this test.",
    )
    @pytest.mark.integration
    def test_run(self):
        model = "text-embedding-004"

        embedder = GoogleGenAITextEmbedder(model=model)
        result = embedder.run(text="The food was delicious")

        assert len(result["embedding"]) == 768
        assert all(isinstance(x, float) for x in result["embedding"])

<<<<<<< HEAD
        assert "text" in result["meta"]["model"] and "004" in result["meta"]["model"], (
            "The model name does not contain 'text' and '004'"
        )

    @pytest.mark.asyncio
    @pytest.mark.skipif(
        not os.environ.get("GOOGLE_API_KEY", None),
        reason="Export an env var called GOOGLE_API_KEY containing the Google API key to run this test.",
    )
    @pytest.mark.integration
    async def test_run_async(self):
        model = "text-embedding-004"

        embedder = GoogleGenAITextEmbedder(model=model)
        result = await embedder.run_async(text="The food was delicious")

        assert len(result["embedding"]) == 768
        assert all(isinstance(x, float) for x in result["embedding"])

        assert "text" in result["meta"]["model"] and "004" in result["meta"]["model"], (
            "The model name does not contain 'text' and '004'"
        )
=======
        assert result["meta"] == {"model": model}
>>>>>>> e9a3a4bc
<|MERGE_RESOLUTION|>--- conflicted
+++ resolved
@@ -160,7 +160,6 @@
         assert len(result["embedding"]) == 768
         assert all(isinstance(x, float) for x in result["embedding"])
 
-<<<<<<< HEAD
         assert "text" in result["meta"]["model"] and "004" in result["meta"]["model"], (
             "The model name does not contain 'text' and '004'"
         )
@@ -183,6 +182,4 @@
         assert "text" in result["meta"]["model"] and "004" in result["meta"]["model"], (
             "The model name does not contain 'text' and '004'"
         )
-=======
-        assert result["meta"] == {"model": model}
->>>>>>> e9a3a4bc
+        assert result["meta"] == {"model": model}