# This workflow comes from https://github.com/ofek/hatch-mypyc
# https://github.com/ofek/hatch-mypyc/blob/5a198c0ba8660494d02716cfc9d79ce4adfb1442/.github/workflows/test.yml
name: Test / pinecone

on:
  schedule:
    - cron: "0 0 * * *"
  pull_request:
    paths:
      - "integrations/pinecone/**"
      - "!integrations/pinecone/*.md"
      - ".github/workflows/pinecone.yml"

defaults:
  run:
    working-directory: integrations/pinecone

concurrency:
  group: pinecone-${{ github.head_ref }}
  cancel-in-progress: true

env:
  PYTHONUNBUFFERED: "1"
  FORCE_COLOR: "1"
  PINECONE_API_KEY: ${{ secrets.PINECONE_API_KEY }}

jobs:
  run:
    name: Python ${{ matrix.python-version }} on ${{ startsWith(matrix.os, 'macos-') && 'macOS' || startsWith(matrix.os, 'windows-') && 'Windows' || 'Linux' }}
    runs-on: ${{ matrix.os }}
    strategy:
      fail-fast: false
      matrix:
        # Pinecone tests are time expensive, so only test on Ubuntu
        os: [ubuntu-latest]
        python-version: ["3.9", "3.13"]
        # the INDEX_NAME is used in test_serverless_index_creation_from_scratch
        include:
          - python-version: "3.9"
            INDEX_NAME: "index-39"
          - python-version: "3.13"
            INDEX_NAME: "index-313"

    steps:
      - uses: actions/checkout@v4

      - name: Set up Python ${{ matrix.python-version }}
        uses: actions/setup-python@v5
        with:
          python-version: ${{ matrix.python-version }}

      - name: Install Hatch
        run: pip install --upgrade hatch

      # TODO: Once this integration is properly typed, use hatch run test:types
      # https://github.com/deepset-ai/haystack-core-integrations/issues/1771
      - name: Lint
        if: matrix.python-version == '3.9' && runner.os == 'Linux'
<<<<<<< HEAD
        run: hatch run fmt-check && hatch run lint:typing
=======
        run: hatch run fmt-check && hatch run test:types
>>>>>>> 0f410acc

      - name: Generate docs
        if: matrix.python-version == '3.9' && runner.os == 'Linux'
        run: hatch run docs

      - name: Run tests
        env:
          INDEX_NAME: ${{ matrix.INDEX_NAME }}
        run: hatch run test:cov-retry

      - name: Run unit tests with lowest direct dependencies
        run: |
          hatch run uv pip compile pyproject.toml --resolution lowest-direct --output-file requirements_lowest_direct.txt
          hatch run uv pip install -r requirements_lowest_direct.txt
          hatch run test:unit

      - name: Nightly - run unit tests with Haystack main branch
        if: github.event_name == 'schedule'
        run: |
          hatch env prune
          hatch run uv pip install git+https://github.com/deepset-ai/haystack.git@main
          hatch run test:unit

      - name: Send event to Datadog for nightly failures
        if: failure() && github.event_name == 'schedule'
        uses: ./.github/actions/send_failure
        with:
          title: |
            Core integrations nightly tests failure: ${{ github.workflow }}
          api-key: ${{ secrets.CORE_DATADOG_API_KEY }}<|MERGE_RESOLUTION|>--- conflicted
+++ resolved
@@ -56,11 +56,7 @@
       # https://github.com/deepset-ai/haystack-core-integrations/issues/1771
       - name: Lint
         if: matrix.python-version == '3.9' && runner.os == 'Linux'
-<<<<<<< HEAD
-        run: hatch run fmt-check && hatch run lint:typing
-=======
         run: hatch run fmt-check && hatch run test:types
->>>>>>> 0f410acc
 
       - name: Generate docs
         if: matrix.python-version == '3.9' && runner.os == 'Linux'
