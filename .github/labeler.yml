# Integrations
integration:amazon-bedrock:
  - changed-files:
      - any-glob-to-any-file: "integrations/amazon_bedrock/**/*"
      - any-glob-to-any-file: ".github/workflows/amazon_bedrock.yml"

integration:amazon-sagemaker:
  - changed-files:
      - any-glob-to-any-file: "integrations/amazon_sagemaker/**/*"
      - any-glob-to-any-file: ".github/workflows/amazon_sagemaker.yml"

integration:astra:
  - changed-files:
      - any-glob-to-any-file: "integrations/astra/**/*"
      - any-glob-to-any-file: ".github/workflows/astra.yml"

integration:chroma:
  - changed-files:
      - any-glob-to-any-file: "integrations/chroma/**/*"
      - any-glob-to-any-file: ".github/workflows/chroma.yml"

integration:cohere:
  - changed-files:
      - any-glob-to-any-file: "integrations/cohere/**/*"
      - any-glob-to-any-file: ".github/workflows/cohere.yml"

integration:elasticsearch:
  - changed-files:
      - any-glob-to-any-file: "integrations/elasticsearch/**/*"
      - any-glob-to-any-file: ".github/workflows/elasticsearch.yml"

integration:fastembed:
  - changed-files:
      - any-glob-to-any-file: "integrations/fastembed/**/*"
      - any-glob-to-any-file: ".github/workflows/fastembed.yml"

integration:google-ai:
  - changed-files:
      - any-glob-to-any-file: "integrations/google_ai/**/*"
      - any-glob-to-any-file: ".github/workflows/google_ai.yml"

integration:google-vertex:
  - changed-files:
      - any-glob-to-any-file: "integrations/google_vertex/**/*"
      - any-glob-to-any-file: ".github/workflows/google_vertex.yml"

integration:gradient:
  - changed-files:
      - any-glob-to-any-file: "integrations/gradient/**/*"
      - any-glob-to-any-file: ".github/workflows/gradient.yml"

integration:instructor-embedders:
  - changed-files:
      - any-glob-to-any-file: "integrations/instructor_embedders/**/*"
      - any-glob-to-any-file: ".github/workflows/instructor_embedders.yml"

integration:jina:
  - changed-files:
      - any-glob-to-any-file: "integrations/jina/**/*"
      - any-glob-to-any-file: ".github/workflows/jina.yml"

integration:llama_cpp:
  - changed-files:
      - any-glob-to-any-file: "integrations/llama_cpp/**/*"
      - any-glob-to-any-file: ".github/workflows/llama_cpp.yml"

<<<<<<< HEAD
integration:mistral:
  - changed-files:
      - any-glob-to-any-file: "integrations/mistral/**/*"
      - any-glob-to-any-file: ".github/workflows/mistral.yml"
=======
integration:mongodb-atlas:
  - changed-files:
      - any-glob-to-any-file: "integrations/mongodb_atlas/**/*"
      - any-glob-to-any-file: ".github/workflows/mongodb_atlas.yml"
>>>>>>> 5ca05dc7

integration:ollama:
  - changed-files:
      - any-glob-to-any-file: "integrations/ollama/**/*"
      - any-glob-to-any-file: ".github/workflows/ollama.yml"

integration:opensearch:
  - changed-files:
      - any-glob-to-any-file: "integrations/opensearch/**/*"
      - any-glob-to-any-file: ".github/workflows/opensearch.yml"

integration:pgvector:
  - changed-files:
      - any-glob-to-any-file: "integrations/pgvector/**/*"
      - any-glob-to-any-file: ".github/workflows/pgvector.yml"      

integration:pinecone:
  - changed-files:
      - any-glob-to-any-file: "integrations/pinecone/**/*"
      - any-glob-to-any-file: ".github/workflows/pinecone.yml"

integration:qdrant:
  - changed-files:
      - any-glob-to-any-file: "integrations/qdrant/**/*"
      - any-glob-to-any-file: ".github/workflows/qdrant.yml"

integration:unstructured-fileconverter:
  - changed-files:
      - any-glob-to-any-file: "integrations/unstructured/**/*"
      - any-glob-to-any-file: ".github/workflows/unstructured.yml"

integration:uptrain:
  - changed-files:
      - any-glob-to-any-file: "integrations/uptrain/**/*"
      - any-glob-to-any-file: ".github/workflows/uptrain.yml"

integration:weaviate:
  - changed-files:
      - any-glob-to-any-file: "integrations/weaviate/**/*"
      - any-glob-to-any-file: ".github/workflows/weaviate.yml"

integration:deepeval:
  - changed-files:
      - any-glob-to-any-file: "integrations/deepeval/**/*"
      - any-glob-to-any-file: ".github/workflows/deepeval.yml"

# Topics
topic:CI:
  - changed-files:
      - any-glob-to-any-file: [".github/*", ".github/**/*"]
topic:DX:
  - changed-files:
      - any-glob-to-any-file:
          [
            "CONTRIBUTING.md",
            ".pre-commit-config.yaml",
            ".gitignore",
            "requirements.txt",
          ]
topic:security:
  - changed-files:
      - any-glob-to-any-file: ["SECURITY.md"]<|MERGE_RESOLUTION|>--- conflicted
+++ resolved
@@ -64,17 +64,15 @@
       - any-glob-to-any-file: "integrations/llama_cpp/**/*"
       - any-glob-to-any-file: ".github/workflows/llama_cpp.yml"
 
-<<<<<<< HEAD
 integration:mistral:
   - changed-files:
       - any-glob-to-any-file: "integrations/mistral/**/*"
       - any-glob-to-any-file: ".github/workflows/mistral.yml"
-=======
+
 integration:mongodb-atlas:
   - changed-files:
       - any-glob-to-any-file: "integrations/mongodb_atlas/**/*"
       - any-glob-to-any-file: ".github/workflows/mongodb_atlas.yml"
->>>>>>> 5ca05dc7
 
 integration:ollama:
   - changed-files:
