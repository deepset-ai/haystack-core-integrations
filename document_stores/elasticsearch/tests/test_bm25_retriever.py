# SPDX-FileCopyrightText: 2023-present Silvano Cerza <silvanocerza@gmail.com>
#
# SPDX-License-Identifier: Apache-2.0
from unittest.mock import Mock, patch

from haystack.preview.dataclasses import Document

from elasticsearch_haystack.bm25_retriever import ElasticsearchBM25Retriever
from elasticsearch_haystack.document_store import ElasticsearchDocumentStore


def test_init_default():
    mock_store = Mock(spec=ElasticsearchDocumentStore)
    retriever = ElasticsearchBM25Retriever(document_store=mock_store)
    assert retriever._document_store == mock_store
    assert retriever._filters == {}
    assert retriever._top_k == 10
<<<<<<< HEAD
    assert retriever._scale_score is False
=======
    assert not retriever._scale_score
>>>>>>> 5d77ec41


@patch("elasticsearch_haystack.document_store.Elasticsearch")
def test_to_dict(_mock_elasticsearch_client):
    document_store = ElasticsearchDocumentStore(hosts="some fake host")
    retriever = ElasticsearchBM25Retriever(document_store=document_store)
    res = retriever.to_dict()
    assert res == {
        "type": "ElasticsearchBM25Retriever",
        "init_parameters": {
            "document_store": {
                "init_parameters": {"hosts": "some fake host", "index": "default"},
                "type": "ElasticsearchDocumentStore",
            },
            "filters": {},
            "fuzziness": "AUTO",
            "top_k": 10,
            "scale_score": False,
        },
    }


@patch("elasticsearch_haystack.document_store.Elasticsearch")
def test_from_dict(_mock_elasticsearch_client):
    data = {
        "type": "ElasticsearchBM25Retriever",
        "init_parameters": {
            "document_store": {
                "init_parameters": {"hosts": "some fake host", "index": "default"},
                "type": "ElasticsearchDocumentStore",
            },
            "filters": {},
            "fuzziness": "AUTO",
            "top_k": 10,
            "scale_score": True,
        },
    }
    retriever = ElasticsearchBM25Retriever.from_dict(data)
    assert retriever._document_store
    assert retriever._filters == {}
    assert retriever._fuzziness == "AUTO"
    assert retriever._top_k == 10
    assert retriever._scale_score


def test_run():
    mock_store = Mock(spec=ElasticsearchDocumentStore)
    mock_store._bm25_retrieval.return_value = [Document(content="Test doc")]
    retriever = ElasticsearchBM25Retriever(document_store=mock_store)
    res = retriever.run(query="some query")
    mock_store._bm25_retrieval.assert_called_once_with(
        query="some query",
        filters={},
        fuzziness="AUTO",
        top_k=10,
        scale_score=False,
    )
    assert len(res) == 1
    assert len(res["documents"]) == 1
    assert res["documents"][0].content == "Test doc"<|MERGE_RESOLUTION|>--- conflicted
+++ resolved
@@ -15,11 +15,7 @@
     assert retriever._document_store == mock_store
     assert retriever._filters == {}
     assert retriever._top_k == 10
-<<<<<<< HEAD
-    assert retriever._scale_score is False
-=======
     assert not retriever._scale_score
->>>>>>> 5d77ec41
 
 
 @patch("elasticsearch_haystack.document_store.Elasticsearch")
